--- conflicted
+++ resolved
@@ -2593,7 +2593,101 @@
         # Ensure that each rank processes the same number of samples.
         validate_global_samples(local_num_samples)
 
-<<<<<<< HEAD
+    @require_backend({"nccl", "gloo"})
+    @require_n_gpus_for_nccl_backend(int(os.environ["WORLD_SIZE"]), os.environ["BACKEND"])
+    def test_allgather_object(self):
+        # Ensure stateful objects can be allgathered
+        f = Foo(10)
+        f.bar = 1
+        gather_objects = [
+            {"key1": 3, "key2": 4, "key3": {"nested": True}},
+            f,
+            "foo",
+            [1, 2, True, "string", [4, 5, "nested"]],
+        ]
+
+        output_gathered = [None for _ in range(dist.get_world_size())]
+        dist.all_gather_object(
+            output_gathered, gather_objects[self.rank % len(gather_objects)]
+        )
+
+        for i, val in enumerate(output_gathered):
+            expected = gather_objects[i % len(gather_objects)]
+            self.assertEqual(val, expected)
+
+        # Validate errors when objects can't be pickled.
+        class Bar:
+            pass
+
+        b = Bar()
+        gather_objects = [b for _ in range(dist.get_world_size())]
+        with self.assertRaisesRegex(AttributeError, "Can't pickle local object"):
+            dist.all_gather_object(
+                [None for _ in range(dist.get_world_size())], gather_objects[self.rank]
+            )
+
+    @require_backend({"gloo"})
+    @unittest.skipIf(BACKEND == "nccl", "NCCL does not support gather")
+    def test_gather_object(self):
+        # Ensure stateful objects can be gathered
+        f = Foo(10)
+        f.bar = 1
+        gather_objects = [
+            {"key1": 3, "key2": 4, "key3": {"nested": True}},
+            f,
+            "example_string",
+            [1, 2, True, "string", [4, 5, "nested"]],
+        ]
+        output_gathered = [None for _ in range(dist.get_world_size())]
+        gather_on_rank = 0
+        my_rank = dist.get_rank()
+        dist.gather_object(
+            gather_objects[self.rank % len(gather_objects)],
+            object_gather_list=output_gathered if my_rank == gather_on_rank else None,
+            dst=gather_on_rank,
+        )
+        if my_rank != gather_on_rank:
+            self.assertEqual(
+                output_gathered, [None for _ in range(dist.get_world_size())]
+            )
+        else:
+            for i, val in enumerate(output_gathered):
+                expected = gather_objects[i % len(gather_objects)]
+                self.assertEqual(val, expected)
+
+        # Validate errors when objects can't be pickled.
+        class Bar:
+            pass
+
+        b = Bar()
+        gather_objects = [b for _ in range(dist.get_world_size())]
+        with self.assertRaisesRegex(AttributeError, "Can't pickle local object"):
+            dist.gather_object(
+                gather_objects[0],
+                object_gather_list=gather_objects
+                if my_rank == gather_on_rank
+                else None,
+                dst=gather_on_rank,
+            )
+
+    @require_backend({"nccl"})
+    @require_backends_available({"nccl"})
+    @skip_if_lt_x_gpu(2)
+    def test_nccl_gather_object_err(self):
+        output_gathered = [None for _ in range(dist.get_world_size())]
+        gather_on_rank = 0
+        my_rank = dist.get_rank()
+        with self.assertRaisesRegex(
+            RuntimeError, "ProcessGroupNCCL does not support gather"
+        ):
+            dist.gather_object(
+                "foo",
+                object_gather_list=output_gathered
+                if my_rank == gather_on_rank
+                else None,
+                dst=gather_on_rank,
+            )
+
     @require_backend({"gloo", "nccl"})
     @require_backends_available({"gloo", "nccl"})
     @skip_if_lt_x_gpu(2)
@@ -2749,17 +2843,14 @@
         large_model = nn.Sequential(
             nn.Conv2d(1, 20, 5),
             nn.ReLU(),
-            nn.Conv2d(20, 64, 5),
+            nn.Conv2d(20, 32, 5),
             nn.ReLU(),
-            nn.Conv2d(64, 32, 5),
-            nn.ReLU(),
-            nn.Conv2d(32, 128, 5),
-            nn.ReLU(),
-            nn.Conv2d(128, 256, 5),
+            nn.Conv2d(32, 256, 5),
             nn.ReLU(),
         )
         resnet_model = torchvision.models.resnet50()
         small_model = nn.Linear(dim, dim, bias=False)
+        bn_net = BatchNormNet()
 
         class UnusedParamModule(nn.Module):
             def __init__(self, unused_params_rank):
@@ -2783,6 +2874,12 @@
 
         rank = self.rank
         models_to_test = [
+            # Network with batchnorm
+            DDPUnevenTestInput(
+                name="batch_norm_net",
+                model=bn_net,
+                inp=torch.ones(batch, 2).to(rank),
+            ),
             DDPUnevenTestInput(
                 name="large_conv_model",
                 model=large_model,
@@ -2826,101 +2923,6 @@
                 baseline_num_iter,
                 offset,
                 find_unused_params=("unused_params_model" in test_case.name),
-=======
-    @require_backend({"nccl", "gloo"})
-    @require_n_gpus_for_nccl_backend(int(os.environ["WORLD_SIZE"]), os.environ["BACKEND"])
-    def test_allgather_object(self):
-        # Ensure stateful objects can be allgathered
-        f = Foo(10)
-        f.bar = 1
-        gather_objects = [
-            {"key1": 3, "key2": 4, "key3": {"nested": True}},
-            f,
-            "foo",
-            [1, 2, True, "string", [4, 5, "nested"]],
-        ]
-
-        output_gathered = [None for _ in range(dist.get_world_size())]
-        dist.all_gather_object(
-            output_gathered, gather_objects[self.rank % len(gather_objects)]
-        )
-
-        for i, val in enumerate(output_gathered):
-            expected = gather_objects[i % len(gather_objects)]
-            self.assertEqual(val, expected)
-
-        # Validate errors when objects can't be pickled.
-        class Bar:
-            pass
-
-        b = Bar()
-        gather_objects = [b for _ in range(dist.get_world_size())]
-        with self.assertRaisesRegex(AttributeError, "Can't pickle local object"):
-            dist.all_gather_object(
-                [None for _ in range(dist.get_world_size())], gather_objects[self.rank]
-            )
-
-    @require_backend({"gloo"})
-    @unittest.skipIf(BACKEND == "nccl", "NCCL does not support gather")
-    def test_gather_object(self):
-        # Ensure stateful objects can be gathered
-        f = Foo(10)
-        f.bar = 1
-        gather_objects = [
-            {"key1": 3, "key2": 4, "key3": {"nested": True}},
-            f,
-            "example_string",
-            [1, 2, True, "string", [4, 5, "nested"]],
-        ]
-        output_gathered = [None for _ in range(dist.get_world_size())]
-        gather_on_rank = 0
-        my_rank = dist.get_rank()
-        dist.gather_object(
-            gather_objects[self.rank % len(gather_objects)],
-            object_gather_list=output_gathered if my_rank == gather_on_rank else None,
-            dst=gather_on_rank,
-        )
-        if my_rank != gather_on_rank:
-            self.assertEqual(
-                output_gathered, [None for _ in range(dist.get_world_size())]
-            )
-        else:
-            for i, val in enumerate(output_gathered):
-                expected = gather_objects[i % len(gather_objects)]
-                self.assertEqual(val, expected)
-
-        # Validate errors when objects can't be pickled.
-        class Bar:
-            pass
-
-        b = Bar()
-        gather_objects = [b for _ in range(dist.get_world_size())]
-        with self.assertRaisesRegex(AttributeError, "Can't pickle local object"):
-            dist.gather_object(
-                gather_objects[0],
-                object_gather_list=gather_objects
-                if my_rank == gather_on_rank
-                else None,
-                dst=gather_on_rank,
-            )
-
-    @require_backend({"nccl"})
-    @require_backends_available({"nccl"})
-    @skip_if_lt_x_gpu(2)
-    def test_nccl_gather_object_err(self):
-        output_gathered = [None for _ in range(dist.get_world_size())]
-        gather_on_rank = 0
-        my_rank = dist.get_rank()
-        with self.assertRaisesRegex(
-            RuntimeError, "ProcessGroupNCCL does not support gather"
-        ):
-            dist.gather_object(
-                "foo",
-                object_gather_list=output_gathered
-                if my_rank == gather_on_rank
-                else None,
-                dst=gather_on_rank,
->>>>>>> 98de1503
             )
 
 
