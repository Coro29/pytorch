from functools import reduce, wraps
from itertools import product
from operator import mul, itemgetter
import collections

import torch
import numpy as np
from torch._six import inf, istuple
from torch.autograd import Variable

from typing import List, Tuple, Dict, Any

from torch.testing import \
    (make_non_contiguous, _dispatch_dtypes, floating_types, floating_types_and,
     floating_and_complex_types, floating_and_complex_types_and,
     all_types_and_complex_and, all_types_and)
from torch.testing._internal.common_device_type import \
    (skipCUDAIfNoMagma, skipCPUIfNoLapack, skipCPUIfNoMkl, skipCUDAIfRocm,
     expectedAlertNondeterministic, precisionOverride)
from torch.testing._internal.common_utils import \
    (prod_single_zero, random_square_matrix_of_rank,
     random_symmetric_matrix, random_symmetric_psd_matrix,
     random_symmetric_pd_matrix, make_nonzero_det,
     random_fullrank_matrix_distinct_singular_value, set_rng_seed,
     TEST_WITH_ROCM, IS_WINDOWS, IS_MACOS, make_tensor, TEST_SCIPY,
     torch_to_numpy_dtype_dict, TEST_WITH_SLOW)

if TEST_SCIPY:
    import scipy.special

class SkipInfo(object):
    """Describes which test, or type of tests, should be skipped when testing
       an operator. Any test that matches all provided arguments will be skipped.
       The skip will only be checked if the active_if argument is True."""

    __slots__ = ['cls_name', 'test_name', 'device_type', 'dtypes', 'active_if']

    def __init__(self, cls_name=None, test_name=None, *,
                 device_type=None, dtypes=None, active_if=True):
        self.cls_name = cls_name
        self.test_name = test_name
        self.device_type = device_type
        self.dtypes = dtypes
        self.active_if = active_if

class SampleInput(object):
    """Represents sample inputs to a function."""

    # output_process_fn_grad is a function that modifies the output of op compatible with input
    __slots__ = ['input', 'args', 'kwargs', 'output_process_fn_grad']

    def __init__(self, input, *, args=tuple(), kwargs=None, output_process_fn_grad=None):
        # test_ops.py expects input to be a tuple
        self.input = input if isinstance(input, tuple) else (input,)
        self.args = args
        self.kwargs = kwargs if kwargs is not None else {}
        self.output_process_fn_grad = output_process_fn_grad


_NOTHING = object()  # Unique value to distinguish default from anything else


# Extension of getattr to support qualified names
# e.g. _getattr_qual(torch, 'linalg.norm') -> torch.linalg.norm
def _getattr_qual(obj, name, default=_NOTHING):
    try:
        for path in name.split('.'):
            obj = getattr(obj, path)
        return obj
    except AttributeError:
        if default is not _NOTHING:
            return default
        else:
            raise


# Classes and methods for the operator database
class OpInfo(object):
    """Operator information and helper functions for acquiring it."""

    def __init__(self,
                 name,  # the string name of the function
                 *,
                 op=None,  # the function variant of the operation, populated as torch.<name> if None
                 dtypes=floating_types(),  # dtypes this function is expected to work with
                 dtypesIfCPU=None,  # dtypes this function is expected to work with on CPU
                 dtypesIfCUDA=None,  # dtypes this function is expected to work with on CUDA
                 dtypesIfROCM=None,  # dtypes this function is expected to work with on ROCM
                 default_test_dtypes=None,  # dtypes to test with by default. Gets intersected
                                            # with the dtypes support on the tested device
                 test_inplace_grad=True,  # whether to gradcheck and gradgradcheck the inplace variant
                 test_complex_grad=True,  # whether to gradcheck and gradgradcheck for complex dtypes
                 skip_bfloat16_grad=False,  # whether to skip grad and gradgradcheck for bfloat16 dtype
                 assert_autodiffed=False,  # if a op's aten::node is expected to be symbolically autodiffed
                 autodiff_nonfusible_nodes=None,  # a list of strings with node names that are expected to be in a
                                                  # DifferentiableGraph when autodiffed. Ex: ['aten::add', 'aten::mm'],
                                                  # default is populated to be ['aten::(name of Python operator)']
                 autodiff_fusible_nodes=None,  # a list of strings with node names that are expected to be in FusionGroups
                                               # inside of DifferentiableGraphs when this operation is autodiffed.
                                               # Ex: ['aten::add', 'aten::mm'], defaults to an empty list
                                               # Note: currently no ops use fusible nodes
                 output_func=lambda x: x,  # fn mapping output to part that should be gradcheck'ed
                 supports_tensor_out=True,  # whether the op supports the out kwarg, returning a Tensor
                 skips=tuple(),  # information about which tests to skip
                 decorators=None,  # decorators to apply to generated tests
                 promotes_integers_to_float=False,  # whether op promotes unary output to float or not
                 sample_inputs_func=None,  # function to generate sample inputs
                 aten_name=None,  # name of the corresponding aten:: operator
                 ):

        # Validates the dtypes are generated from the dispatch-related functions
        for dtype_list in (dtypes, dtypesIfCPU, dtypesIfCUDA, dtypesIfROCM):
            assert isinstance(dtype_list, (_dispatch_dtypes, type(None)))

        self.name = name
        self.aten_name = aten_name if aten_name is not None else name

        self.dtypes = set(dtypes)
        self.dtypesIfCPU = set(dtypesIfCPU) if dtypesIfCPU is not None else self.dtypes
        self.dtypesIfCUDA = set(dtypesIfCUDA) if dtypesIfCUDA is not None else self.dtypes
        self.dtypesIfROCM = set(dtypesIfROCM) if dtypesIfROCM is not None else self.dtypes
        self._default_test_dtypes = set(default_test_dtypes) if default_test_dtypes is not None else None

        # NOTE: if the op is unspecified it is assumed to be under the torch namespace
        self.op = op if op else _getattr_qual(torch, self.name)
        self.method_variant = getattr(torch.Tensor, name, None)
        inplace_name = name + "_"
        self.inplace_variant = getattr(torch.Tensor, inplace_name, None)
        self.skip_bfloat16_grad = skip_bfloat16_grad

        self.test_inplace_grad = test_inplace_grad
        self.test_complex_grad = test_complex_grad
        self.supports_tensor_out = supports_tensor_out
        self.promotes_integers_to_float = promotes_integers_to_float

        self.skips = skips
        self.decorators = decorators
        self.output_func = output_func
        self.sample_inputs_func = sample_inputs_func

        self.assert_autodiffed = assert_autodiffed
        self.autodiff_fusible_nodes = autodiff_fusible_nodes if autodiff_fusible_nodes else []
        if autodiff_nonfusible_nodes is None:
            self.autodiff_nonfusible_nodes = ['aten::' + self.name]
        else:
            self.autodiff_nonfusible_nodes = autodiff_nonfusible_nodes



    def __call__(self, *args, **kwargs):
        """Calls the function variant of the operator."""
        return self.op(*args, **kwargs)

    def get_op(self):
        """Returns the function variant of the operator, torch.<op_name>."""
        return self.op

    def get_method(self):
        """Returns the method variant of the operator, torch.Tensor.<op_name>.
        Returns None if the operator has no method variant.
        """
        return self.method_variant

    def get_inplace(self):
        """Returns the inplace variant of the operator, torch.Tensor.<op_name>_.
        Returns None if the operator has no inplace variant.
        """
        return self.inplace_variant

    def sample_inputs(self, device, dtype, requires_grad=False):
        """Returns an iterable of SampleInputs."""
        return self.sample_inputs_func(self, device, dtype, requires_grad)

    # Returns True if the test should be skipped and False otherwise
    def should_skip(self, cls_name, test_name, device_type, dtype):
        for si in self.skips:
            if not si.active_if:
                continue

            cls_name_match = si.cls_name is None or cls_name == si.cls_name
            name_match = si.test_name is None or test_name == si.test_name
            device_type_match = si.device_type is None or device_type == si.device_type
            dtype_match = si.dtypes is None or dtype in si.dtypes
            if cls_name_match and name_match and device_type_match and dtype_match:
                return True

        return False

    def supported_dtypes(self, device_type):
        if device_type == 'cpu':
            return self.dtypesIfCPU
        if device_type == 'cuda':
            return self.dtypesIfROCM if TEST_WITH_ROCM else self.dtypesIfCUDA
        else:
            return self.dtypes


    def supports_dtype(self, dtype, device_type):
        return dtype in self.supported_dtypes(device_type)

    def default_test_dtypes(self, device_type):
        """Returns the default dtypes used to test this operator on the device.

        Equal to the operator's default_test_dtypes filtered to remove dtypes
        not supported by the device.
        """
        supported = self.supported_dtypes(device_type)
        return (supported if self._default_test_dtypes is None
                else supported.intersection(self._default_test_dtypes))


L = 20
M = 10
S = 5


def sample_inputs_unary(op_info, device, dtype, requires_grad):
    low, high = op_info.domain
    low = low if low is None else low + op_info._domain_eps
    high = high if high is None else high - op_info._domain_eps

    return (SampleInput(make_tensor((L,), device, dtype,
                                    low=low, high=high,
                                    requires_grad=requires_grad)),
            SampleInput(make_tensor((), device, dtype,
                                    low=low, high=high,
                                    requires_grad=requires_grad)))

# Metadata class for unary "universal functions (ufuncs)" that accept a single
# tensor and have common properties like:
class UnaryUfuncInfo(OpInfo):
    """Operator information for 'universal unary functions (unary ufuncs).'
    These are functions of a single tensor with common properties like:
      - they are elementwise functions
      - the input shape is the output shape
      - they typically have method and inplace variants
      - they typically support the out kwarg
      - they typically have NumPy or SciPy references
    See NumPy's universal function documentation
    (https://numpy.org/doc/1.18/reference/ufuncs.html) for more details
    about the concept of ufuncs.
    """

    def __init__(self,
                 name,  # the string name of the function
                 *,
                 ref,  # a reference function
                 dtypes=floating_types(),
                 dtypesIfCPU=floating_and_complex_types_and(torch.bfloat16),
                 dtypesIfCUDA=floating_and_complex_types_and(torch.half),
                 dtypesIfROCM=floating_types_and(torch.half),
                 domain=(None, None),  # the [low, high) domain of the function
                 handles_large_floats=True,  # whether the op correctly handles large float values (like 1e20)
                 handles_extremals=True,  # whether the op correctly handles extremal values (like inf)
                 handles_complex_extremals=True,  # whether the op correct handles complex extremals (like inf -infj)
                 sample_inputs_func=sample_inputs_unary,
                 **kwargs):
        super(UnaryUfuncInfo, self).__init__(name,
                                             dtypes=dtypes,
                                             dtypesIfCPU=dtypesIfCPU,
                                             dtypesIfCUDA=dtypesIfCUDA,
                                             dtypesIfROCM=dtypesIfROCM,
                                             sample_inputs_func=sample_inputs_func,
                                             **kwargs)
        self.ref = ref
        self.domain = domain
        self.handles_large_floats = handles_large_floats
        self.handles_extremals = handles_extremals
        self.handles_complex_extremals = handles_complex_extremals

        # Epsilon to ensure grad and gradgrad checks don't test values
        #   outside a function's domain.
        self._domain_eps = 1e-5

def sample_inputs_tensor_split(op_info, device, dtype, requires_grad):
    return (SampleInput(make_tensor((S, S, S), device, dtype,
                                    low=None, high=None,
                                    requires_grad=requires_grad),
                        args=(torch.tensor([1, 2, 3]),),),
            SampleInput(make_tensor((S, S, S), device, dtype,
                                    low=None, high=None,
                                    requires_grad=requires_grad),
                        args=(torch.tensor(1),),),
            SampleInput(make_tensor((S, S, S), device, dtype,
                                    low=None, high=None,
                                    requires_grad=requires_grad),
                        args=(torch.tensor([1, 2, 3]),),
                        kwargs=dict(dim=1)),)

def sample_inputs_addmm(op_info, device, dtype, requires_grad):
    return (SampleInput((make_tensor((S, S), device, dtype,
                                     low=None, high=None,
                                     requires_grad=requires_grad),
                        make_tensor((S, S), device, dtype,
                                    low=None, high=None,
                                    requires_grad=requires_grad),
                        make_tensor((S, S), device, dtype,
                                    low=None, high=None,
                                    requires_grad=False))),)

<<<<<<< HEAD
def sample_inputs_linalg_inv(op_info, device, dtype, requires_grad=False):
    """
    This function generates always invertible input for torch.linalg.inv using
    random_fullrank_matrix_distinct_singular_value.
    The input is generated as the itertools.product of 'batches' and 'ns'.
    In total this function generates 8 SampleInputs
    'batches' cases include:
        () - single input,
        (0,) - zero batched dimension,
        (4,) - batch of two matrices,
        (2, 3) - 2x3 batch of matrices
    'ns' gives 0x0 and 5x5 matrices.
    Zeros in dimensions are edge cases in the implementation and important to test for in order to avoid unexpected crashes.
    """
    from torch.testing._internal.common_utils import random_fullrank_matrix_distinct_singular_value

    batches = [(), (0, ), (4, ), (2, 3)]
    ns = [0, 5]
    out = []
    for batch, n in product(batches, ns):
        a = random_fullrank_matrix_distinct_singular_value(n, *batch, dtype=dtype).to(device)
        a.requires_grad = requires_grad
        out.append(SampleInput(a))
    return out
=======
def np_sinc_with_fp16_as_fp32(x):
    # Wraps numpy's sinc function so that fp16 values are promoted to fp32
    # before sinc is invoked. Context: numpy's sinc returns NaN when evaluated
    # at 0 for fp16.
    if x.dtype == np.float16:
        return np.sinc(x.astype(np.float32))
    else:
        return np.sinc(x)

def sample_inputs_broadcast_to(op_info, device, dtype, requires_grad):
    test_cases = (
        ((S, 1, 1), (S, S, S)),
        ((S, 1, S), (S, S, S)),
        ((S, 1), (S, S, S)),
        ((1,), (S, S, S)),
        ((1, S), (1, 1, S)),
        ((), ()),
        ((), (1, 3, 2)),
    )

    return tuple(SampleInput((make_tensor(size, device, dtype,
                                          low=None, high=None,
                                          requires_grad=requires_grad), shape))
                 for size, shape in test_cases)
>>>>>>> c348faed

def np_unary_ufunc_integer_promotion_wrapper(fn):
    # Wrapper that passes PyTorch's default scalar
    #   type as an argument to the wrapped NumPy
    #   unary ufunc when given an integer input.
    #   This mimicks PyTorch's integer->floating point
    #   type promotion.
    #
    # This is necessary when NumPy promotes
    #   integer types to double, since PyTorch promotes
    #   integer types to the default scalar type.

    # Helper to determine if promotion is needed
    def is_integral(dtype):
        return dtype in [np.bool, np.uint8, np.int8, np.int16, np.int32, np.int64]

    # NOTE: Promotion in PyTorch is from integer types to the default dtype
    np_dtype = torch_to_numpy_dtype_dict[torch.get_default_dtype()]

    @wraps(fn)
    def wrapped_fn(x):
        if is_integral(x.dtype):
            return fn(x, dtype=np_dtype)
        return fn(x)

    return wrapped_fn


# Metadata class for Fast Fourier Transforms in torch.fft.
class SpectralFuncInfo(OpInfo):
    """Operator information for torch.fft transforms. """

    def __init__(self,
                 name,  # the string name of the function
                 *,
                 ref=None,  # Reference implementation (probably in np.fft namespace)
                 dtypes=floating_and_complex_types(),
                 dtypesIfCPU=None,
                 dtypesIfCUDA=None,
                 dtypesIfROCM=None,
                 ndimensional: bool,  # Whether dim argument can be a tuple
                 skips=None,
                 decorators=None,
                 **kwargs):
        dtypesIfCPU = dtypesIfCPU if dtypesIfCPU is not None else dtypes
        dtypesIfCUDA = dtypesIfCUDA if dtypesIfCUDA is not None else dtypes
        dtypesIfROCM = dtypesIfROCM if dtypesIfROCM is not None else dtypes

        # gradgrad is quite slow
        if not TEST_WITH_SLOW:
            skips = skips if skips is not None else []
            skips.append(SkipInfo('TestGradients', 'test_fn_gradgrad'))

        decorators = decorators if decorators is not None else []
        decorators += [skipCPUIfNoMkl, skipCUDAIfRocm]

        super().__init__(name=name,
                         dtypes=dtypes,
                         dtypesIfCPU=dtypesIfCPU,
                         dtypesIfCUDA=dtypesIfCUDA,
                         dtypesIfROCM=dtypesIfROCM,
                         skips=skips,
                         decorators=decorators,
                         **kwargs)
        self.ref = ref if ref is not None else _getattr_qual(np, name)
        self.ndimensional = ndimensional


    def sample_inputs(self, device, dtype, requires_grad=False):
        tensor = make_tensor((L, M), device, dtype,
                             low=None, high=None,
                             requires_grad=requires_grad)
        if self.ndimensional:
            return [
                SampleInput(tensor),
                SampleInput(tensor, kwargs=dict(dim=(-2,))),
                SampleInput(tensor, kwargs=dict(norm='ortho')),
                SampleInput(tensor, kwargs=dict(s=(10, 15))),
                SampleInput(tensor, kwargs=dict(s=10, dim=1, norm='ortho')),
            ]
        else:
            return [
                SampleInput(tensor),
                SampleInput(tensor, kwargs=dict(dim=-2)),
                SampleInput(tensor, kwargs=dict(norm='ortho')),
                SampleInput(tensor, kwargs=dict(n=15)),
                SampleInput(tensor, kwargs=dict(n=10, dim=1, norm='ortho')),
            ]


def sample_inputs_linalg_solve(op_info, device, dtype, requires_grad=False):
    """
    This function generates always solvable input for torch.linalg.solve
    Using random_fullrank_matrix_distinct_singular_value gives a non-singular (=invertible, =solvable) matrices 'a'.
    The first input to torch.linalg.solve is generated as the itertools.product of 'batches' and 'ns'.
    The second input is generated as the product of 'batches', 'ns' and 'nrhs'.
    In total this function generates 18 SampleInputs
    'batches' cases include:
        () - single input,
        (0,) - zero batched dimension,
        (2,) - batch of two matrices.
    'ns' gives 0x0 and 5x5 matrices.
    and 'nrhs' controls the number of vectors to solve for:
        () - using 1 as the number of vectors implicitly
        (1,) - same as () but explicit
        (3,) - solve for 3 vectors.
    Zeros in dimensions are edge cases in the implementation and important to test for in order to avoid unexpected crashes.
    """
    from torch.testing._internal.common_utils import random_fullrank_matrix_distinct_singular_value

    batches = [(), (0, ), (2, )]
    ns = [0, 5]
    nrhs = [(), (1, ), (3, )]
    out = []
    for n, batch, rhs in product(ns, batches, nrhs):
        a = random_fullrank_matrix_distinct_singular_value(n, *batch, dtype=dtype).to(device)
        a.requires_grad = requires_grad
        b = torch.randn(*batch, n, *rhs, dtype=dtype, device=device)
        b.requires_grad = requires_grad
        out.append(SampleInput((a, b)))
    return out


def sample_inputs_svd(op_info, device, dtype, requires_grad=False):
    """
    This function generates input for torch.svd with distinct singular values so that autograd is always stable.
    Matrices of different size:
        square matrix - S x S size
        tall marix - S x (S-2)
        wide matrix - (S-2) x S
    and batched variants of above are generated.
    Each SampleInput has a function 'output_process_fn_grad' attached to it that is applied on the output of torch.svd
    It is needed for autograd checks, because backward of svd doesn't work for an arbitrary loss function.
    """
    from torch.testing._internal.common_utils import random_fullrank_matrix_distinct_singular_value

    test_cases1 = (  # some=True (default)
        # loss functions for complex-valued svd have to be "gauge invariant",
        # i.e. loss functions shouldn't change when sigh of the singular vectors change.
        # the simplest choice to satisfy this requirement is to apply 'abs'.
        (random_fullrank_matrix_distinct_singular_value(S, dtype=dtype).to(device),
            lambda usv: usv[1]),  # 'check_grad_s'
        (random_fullrank_matrix_distinct_singular_value(S, dtype=dtype).to(device),
            lambda usv: abs(usv[0])),  # 'check_grad_u'
        (random_fullrank_matrix_distinct_singular_value(S, dtype=dtype).to(device),
            lambda usv: abs(usv[2])),  # 'check_grad_v'
        # TODO: replace lambda usv: usv[0][0, 0] * usv[2][0, 0] with lambda usv: usv[0][0, 0] * usv[2][0, 0].conj()
        # once https://github.com/pytorch/pytorch/issues/45821 is resolved
        # this test is important as it checks the additional term that is non-zero only for complex-valued inputs
        # and when the loss function depends both on 'u' and 'v'
        (random_fullrank_matrix_distinct_singular_value(S, dtype=dtype).to(device),
            lambda usv: usv[0][0, 0] * usv[2][0, 0]),  # 'check_grad_uv'
        (random_fullrank_matrix_distinct_singular_value(S, dtype=dtype).to(device)[:(S - 2)],
            lambda usv: (abs(usv[0]), usv[1], abs(usv[2][..., :, :(S - 2)]))),  # 'wide'
        (random_fullrank_matrix_distinct_singular_value(S, dtype=dtype).to(device)[:, :(S - 2)],
            lambda usv: (abs(usv[0]), usv[1], abs(usv[2]))),  # 'tall'
        (random_fullrank_matrix_distinct_singular_value(S, 2, dtype=dtype).to(device),
            lambda usv: (abs(usv[0]), usv[1], abs(usv[2]))),  # 'batched'
        (random_fullrank_matrix_distinct_singular_value(S, 2, dtype=dtype).to(device)[..., :(S - 2), :],
            lambda usv: (abs(usv[0]), usv[1], abs(usv[2]))),  # 'wide_batched'
        (random_fullrank_matrix_distinct_singular_value(S, 2, dtype=dtype).to(device)[..., :, :(S - 2)],
            lambda usv: (abs(usv[0]), usv[1], abs(usv[2]))),  # 'tall_batched'
    )
    test_cases2 = (  # some=False
        (random_fullrank_matrix_distinct_singular_value(S, dtype=dtype).to(device)[:(S - 2)],
            lambda usv: (abs(usv[0]), usv[1], abs(usv[2][:, :(S - 2)]))),  # 'wide_all'
        (random_fullrank_matrix_distinct_singular_value(S, dtype=dtype).to(device)[:, :(S - 2)],
            lambda usv: (abs(usv[0][:, :(S - 2)]), usv[1], abs(usv[2]))),  # 'tall_all'
        (random_fullrank_matrix_distinct_singular_value(S, 2, dtype=dtype).to(device)[..., :(S - 2), :],
            lambda usv: (abs(usv[0]), usv[1], abs(usv[2][..., :, :(S - 2)]))),  # 'wide_all_batched'
        (random_fullrank_matrix_distinct_singular_value(S, 2, dtype=dtype).to(device)[..., :, :(S - 2)],
            lambda usv: (abs(usv[0][..., :, :(S - 2)]), usv[1], abs(usv[2]))),  # 'tall_all_batched'
    )

    out = []
    for a, out_fn in test_cases1:
        a.requires_grad = requires_grad
        out.append(SampleInput(a, output_process_fn_grad=out_fn))

    for a, out_fn in test_cases2:
        a.requires_grad = requires_grad
        kwargs = {'some': False}
        out.append(SampleInput(a, kwargs=kwargs, output_process_fn_grad=out_fn))

    return out


def sample_inputs_pinverse(op_info, device, dtype, requires_grad=False):
    """
    This function generates input for torch.pinverse with distinct singular values so that autograd is always stable.
    Implementation of torch.pinverse depends on torch.svd, therefore it's sufficient to check only square S x S matrix
    and the batched (3 x S x S) input.
    """
    from torch.testing._internal.common_utils import random_fullrank_matrix_distinct_singular_value

    test_cases = (
        random_fullrank_matrix_distinct_singular_value(S, dtype=dtype).to(device),  # pinverse
        random_fullrank_matrix_distinct_singular_value(S, 3, dtype=dtype).to(device),  # pinverse 'batched'
    )

    out = []
    for a in test_cases:
        a.requires_grad = requires_grad
        out.append(SampleInput(a))
    return out


# Operator database (sorted alphabetically)
op_db: List[OpInfo] = [
    # NOTE: CPU complex acos produces incorrect outputs (https://github.com/pytorch/pytorch/issues/42952)
    UnaryUfuncInfo('acos',
                   ref=np.arccos,
                   domain=(-1, 1),
                   handles_complex_extremals=False,
                   dtypes=all_types_and_complex_and(torch.bool),
                   dtypesIfCPU=all_types_and_complex_and(torch.bool, torch.bfloat16),
                   dtypesIfCUDA=all_types_and_complex_and(torch.bool, torch.half),
                   default_test_dtypes=[torch.long, torch.half, torch.bfloat16, torch.float32, torch.cfloat],
                   skip_bfloat16_grad=True,
                   assert_autodiffed=True,
                   decorators=(precisionOverride({torch.float16: 1e-2,
                                                  torch.bfloat16: 1e-1,
                                                  torch.complex64: 1e-2}),),
                   promotes_integers_to_float=True,
                   skips=(
                       SkipInfo('TestUnaryUfuncs', 'test_reference_numerics',
                                device_type='cpu', dtypes=[torch.cfloat, torch.cdouble]),
                       SkipInfo('TestUnaryUfuncs', 'test_reference_numerics',
                                dtypes=[torch.cfloat, torch.cdouble], active_if=IS_WINDOWS),
                       SkipInfo('TestUnaryUfuncs', 'test_reference_numerics',
                                device_type='cuda', dtypes=[torch.float16],
                                active_if=TEST_WITH_ROCM),
                       SkipInfo('TestGradients', 'test_fn_grad',
                                dtypes=[torch.cdouble], active_if=IS_WINDOWS),
                       SkipInfo('TestGradients', 'test_method_grad',
                                dtypes=[torch.cdouble], active_if=IS_WINDOWS),
                       SkipInfo('TestGradients', 'test_inplace_grad',
                                dtypes=[torch.cdouble], active_if=IS_WINDOWS),
                   )),
    # NOTE: the derivative for inplace acosh is not implemented
    UnaryUfuncInfo('acosh',
                   ref=np.arccosh,
                   domain=(1, float('inf')),
                   dtypes=all_types_and(torch.bool),
                   dtypesIfCPU=all_types_and(torch.bool),
                   dtypesIfCUDA=all_types_and(torch.bool, torch.half, torch.bfloat16),
                   promotes_integers_to_float=True,
                   decorators=(precisionOverride({torch.bfloat16: 5e-2}),),
                   test_inplace_grad=False,
                   skips=(
                       # RuntimeError: "rsqrt_cuda" not implemented for 'BFloat16'
                       SkipInfo('TestCommon', 'test_variant_consistency_jit',
                                device_type='cuda', dtypes=[torch.bfloat16]),
                   )),
    OpInfo('addmm',
           dtypes=floating_types(),
           dtypesIfCPU=all_types_and_complex_and(torch.float16, torch.bfloat16),
           dtypesIfCUDA=floating_types_and(torch.float16, torch.complex64, torch.complex128),
           dtypesIfROCM=floating_types_and(torch.half),
           assert_autodiffed=True,
           autodiff_nonfusible_nodes=['aten::add', 'aten::mm'],
           skips=(
               SkipInfo('TestCommon', 'test_variant_consistency_eager',
                        dtypes=[torch.cfloat, torch.cdouble]),
               SkipInfo('TestCommon', 'test_variant_consistency_jit',
                        dtypes=[torch.cfloat, torch.cdouble, torch.bfloat16, torch.float16]),
               SkipInfo('TestGradients', 'test_method_gradgrad',
                        dtypes=[torch.cdouble]),
               SkipInfo('TestGradients', 'test_method_grad',
                        dtypes=[torch.cdouble]),
               SkipInfo('TestGradients', 'test_fn_gradgrad',
                        dtypes=[torch.cdouble]),
               SkipInfo('TestGradients', 'test_fn_grad',
                        dtypes=[torch.cdouble]),),
           sample_inputs_func=sample_inputs_addmm),
    UnaryUfuncInfo('asin',
                   ref=np.arcsin,
                   domain=(-1, 1),
                   decorators=(precisionOverride({torch.bfloat16: 1e-2}),),
                   promotes_integers_to_float=True,
                   dtypes=all_types_and_complex_and(torch.bool),
                   dtypesIfCPU=all_types_and_complex_and(torch.bool, torch.bfloat16),
                   dtypesIfCUDA=all_types_and_complex_and(torch.bool, torch.half),
                   assert_autodiffed=True,
                   skip_bfloat16_grad=True,
                   skips=(
                       SkipInfo('TestUnaryUfuncs', 'test_reference_numerics',
                                device_type='cpu', dtypes=[torch.cfloat, torch.cdouble]),
                       SkipInfo('TestUnaryUfuncs', 'test_reference_numerics',
                                device_type='cuda', dtypes=[torch.cfloat, torch.cdouble],
                                active_if=IS_WINDOWS),
                   )),
    # NOTE: derivative for inplace asinh is not implemented
    UnaryUfuncInfo('asinh',
                   ref=np.arcsinh,
                   dtypes=all_types_and(torch.bool),
                   dtypesIfCPU=all_types_and(torch.bool),
                   dtypesIfCUDA=all_types_and(torch.bool, torch.half, torch.bfloat16),
                   promotes_integers_to_float=True,
                   decorators=(precisionOverride({torch.bfloat16: 5e-2}),),
                   test_inplace_grad=False,
                   skips=(
                       # RuntimeError: "rsqrt_cuda" not implemented for 'BFloat16'
                       SkipInfo('TestCommon', 'test_variant_consistency_jit',
                                device_type='cuda', dtypes=[torch.bfloat16]),
                   )),
    UnaryUfuncInfo('atan',
                   ref=np.arctan,
                   dtypes=all_types_and_complex_and(torch.bool),
                   dtypesIfCPU=all_types_and_complex_and(torch.bool, torch.bfloat16),
                   dtypesIfCUDA=all_types_and_complex_and(torch.bool, torch.half),
                   assert_autodiffed=True,
                   skip_bfloat16_grad=True,
                   decorators=(precisionOverride({torch.bfloat16: 1e-2}),),
                   promotes_integers_to_float=True,
                   skips=(
                       SkipInfo('TestUnaryUfuncs', 'test_reference_numerics',
                                device_type='cpu', dtypes=[torch.cfloat, torch.cdouble]),
                       SkipInfo('TestUnaryUfuncs', 'test_reference_numerics',
                                device_type='cuda', dtypes=[torch.cfloat, torch.cdouble],
                                active_if=IS_WINDOWS),
                   )),
    UnaryUfuncInfo('atanh',
                   ref=np.arctanh,
                   domain=(-1, 1),
                   dtypes=all_types_and(torch.bool),
                   dtypesIfCPU=all_types_and(torch.bool),
                   dtypesIfCUDA=all_types_and(torch.bool, torch.half, torch.bfloat16),
                   promotes_integers_to_float=True,
                   decorators=(precisionOverride({torch.bfloat16: 1e-2}),),
                   test_inplace_grad=False),
    OpInfo('broadcast_to',
           dtypes=all_types_and_complex_and(torch.bool, torch.float16, torch.bfloat16),
           supports_tensor_out=False,
           test_inplace_grad=False,
           sample_inputs_func=sample_inputs_broadcast_to),
    UnaryUfuncInfo('cos',
                   ref=np.cos,
                   dtypes=all_types_and_complex_and(torch.bool, torch.bfloat16),
                   dtypesIfCPU=all_types_and_complex_and(torch.bool, torch.bfloat16),
                   dtypesIfCUDA=all_types_and_complex_and(torch.bool, torch.half, torch.bfloat16),
                   assert_autodiffed=True,
                   skip_bfloat16_grad=True,
                   handles_large_floats=False,
                   promotes_integers_to_float=True,
                   decorators=(precisionOverride({torch.bfloat16: 1e-2}),),
                   skips=(
                       SkipInfo('TestUnaryUfuncs', 'test_reference_numerics',
                                dtypes=[torch.cfloat, torch.cdouble], active_if=IS_WINDOWS),
                       SkipInfo('TestUnaryUfuncs', 'test_reference_numerics', device_type='cpu',
                                dtypes=[torch.cfloat, torch.cdouble], active_if=IS_MACOS),
                       SkipInfo('TestUnaryUfuncs', 'test_reference_numerics',
                                dtypes=[torch.float], active_if=TEST_WITH_ROCM),
                   )),
    UnaryUfuncInfo('cosh',
                   ref=np_unary_ufunc_integer_promotion_wrapper(np.cosh),
                   dtypesIfCPU=all_types_and_complex_and(torch.bool),
                   dtypesIfCUDA=all_types_and_complex_and(torch.bool, torch.half),
                   promotes_integers_to_float=True,
                   assert_autodiffed=True,
                   skips=(
                       # Reference: https://github.com/pytorch/pytorch/issues/48641
                       SkipInfo('TestUnaryUfuncs', 'test_reference_numerics',
                                device_type='cpu', dtypes=[torch.int8]),
                       SkipInfo('TestUnaryUfuncs', 'test_reference_numerics',
                                dtypes=[torch.cfloat, torch.cdouble], active_if=IS_WINDOWS),
                       SkipInfo('TestUnaryUfuncs', 'test_reference_numerics', device_type='cpu',
                                dtypes=[torch.cfloat, torch.cdouble], active_if=IS_MACOS),
                       SkipInfo('TestCommon', 'test_variant_consistency_jit',
                                device_type='cuda', dtypes=[torch.float16]),
                   )),
    SpectralFuncInfo('fft.fft',
                     aten_name='fft_fft',
                     ref=np.fft.fft,
                     ndimensional=False,
                     dtypes=all_types_and_complex_and(torch.bool),
                     default_test_dtypes=floating_and_complex_types(),
                     supports_tensor_out=False,
                     test_inplace_grad=False,),
    SpectralFuncInfo('fft.fftn',
                     aten_name='fft_fftn',
                     ref=np.fft.fftn,
                     ndimensional=True,
                     dtypes=all_types_and_complex_and(torch.bool),
                     default_test_dtypes=floating_and_complex_types(),
                     supports_tensor_out=False,
                     test_inplace_grad=False,
                     decorators=[precisionOverride(
                         {torch.float: 1e-4, torch.cfloat: 1e-4})],),
    SpectralFuncInfo('fft.hfft',
                     aten_name='fft_hfft',
                     ref=np.fft.hfft,
                     ndimensional=False,
                     dtypes=all_types_and_complex_and(torch.bool),
                     default_test_dtypes=floating_and_complex_types(),
                     supports_tensor_out=False,
                     test_inplace_grad=False,),
    SpectralFuncInfo('fft.rfft',
                     aten_name='fft_rfft',
                     ref=np.fft.rfft,
                     ndimensional=False,
                     dtypes=all_types_and(torch.bool),
                     default_test_dtypes=floating_and_complex_types(),
                     supports_tensor_out=False,
                     test_inplace_grad=False,),
    SpectralFuncInfo('fft.rfftn',
                     aten_name='fft_rfftn',
                     ref=np.fft.rfftn,
                     ndimensional=True,
                     dtypes=all_types_and(torch.bool),
                     default_test_dtypes=floating_and_complex_types(),
                     supports_tensor_out=False,
                     test_inplace_grad=False,
                     decorators=[precisionOverride({torch.float: 1e-4})],),
    SpectralFuncInfo('fft.ifft',
                     aten_name='fft_ifft',
                     ref=np.fft.ifft,
                     ndimensional=False,
                     dtypes=all_types_and_complex_and(torch.bool),
                     default_test_dtypes=floating_and_complex_types(),
                     supports_tensor_out=False,
                     test_inplace_grad=False,),
    SpectralFuncInfo('fft.ifftn',
                     aten_name='fft_ifftn',
                     ref=np.fft.ifftn,
                     ndimensional=True,
                     dtypes=all_types_and_complex_and(torch.bool),
                     default_test_dtypes=floating_and_complex_types(),
                     supports_tensor_out=False,
                     test_inplace_grad=False,),
    SpectralFuncInfo('fft.ihfft',
                     aten_name='fft_ihfft',
                     ref=np.fft.ihfft,
                     ndimensional=False,
                     dtypes=all_types_and(torch.bool),
                     default_test_dtypes=floating_types(),
                     supports_tensor_out=False,
                     test_inplace_grad=False,),
    SpectralFuncInfo('fft.irfft',
                     aten_name='fft_irfft',
                     ref=np.fft.irfft,
                     ndimensional=False,
                     dtypes=all_types_and_complex_and(torch.bool),
                     default_test_dtypes=floating_and_complex_types(),
                     supports_tensor_out=False,
                     test_inplace_grad=False,),
    SpectralFuncInfo('fft.irfftn',
                     aten_name='fft_irfftn',
                     ref=np.fft.irfftn,
                     ndimensional=True,
                     dtypes=all_types_and_complex_and(torch.bool),
                     default_test_dtypes=floating_and_complex_types(),
                     supports_tensor_out=False,
                     test_inplace_grad=False,),
    UnaryUfuncInfo('log',
                   ref=np.log,
                   domain=(0, float('inf')),
                   dtypes=all_types_and_complex_and(torch.bool, torch.bfloat16),
                   dtypesIfCPU=all_types_and_complex_and(torch.bool, torch.bfloat16),
                   dtypesIfCUDA=all_types_and_complex_and(torch.bool, torch.half, torch.bfloat16),
                   assert_autodiffed=True,
                   skip_bfloat16_grad=True,
                   promotes_integers_to_float=True,
                   decorators=(precisionOverride({torch.bfloat16: 5e-2}),),
                   skips=(
                       SkipInfo('TestUnaryUfuncs', 'test_reference_numerics',
                                device_type='cpu', dtypes=[torch.bfloat16]),
                       SkipInfo('TestUnaryUfuncs', 'test_reference_numerics',
                                device_type='cuda', dtypes=[torch.cfloat, torch.cdouble]),
                       SkipInfo('TestUnaryUfuncs', 'test_reference_numerics',
                                device_type='cpu', dtypes=[torch.cfloat, torch.cdouble],
                                active_if=IS_WINDOWS),
                   )),
    UnaryUfuncInfo('log10',
                   ref=np.log10,
                   domain=(0, float('inf')),
                   decorators=(precisionOverride({torch.bfloat16: 5e-2}),),
                   dtypes=all_types_and_complex_and(torch.bool, torch.bfloat16),
                   dtypesIfCPU=all_types_and_complex_and(torch.bool, torch.bfloat16),
                   assert_autodiffed=True,
                   skip_bfloat16_grad=True,
                   dtypesIfCUDA=all_types_and_complex_and(torch.bool, torch.half, torch.bfloat16),
                   promotes_integers_to_float=True,
                   skips=(
                       SkipInfo('TestUnaryUfuncs', 'test_reference_numerics',
                                device_type='cuda', dtypes=[torch.cfloat, torch.cdouble]),
                       SkipInfo('TestUnaryUfuncs', 'test_reference_numerics',
                                device_type='cpu', dtypes=[torch.cfloat, torch.cdouble],
                                active_if=IS_WINDOWS),
                   )),
    UnaryUfuncInfo('log1p',
                   ref=np.log1p,
                   domain=(-1, float('inf')),
                   dtypesIfCPU=all_types_and(torch.bool, torch.bfloat16),
                   dtypesIfCUDA=all_types_and(torch.bool, torch.half, torch.bfloat16),
                   decorators=(precisionOverride({torch.bfloat16: 1e-1}),),
                   promotes_integers_to_float=True,
                   assert_autodiffed=True,
                   skip_bfloat16_grad=True),
    UnaryUfuncInfo('log2',
                   ref=np.log2,
                   domain=(0, float('inf')),
                   dtypes=all_types_and_complex_and(torch.bool, torch.bfloat16),
                   dtypesIfCPU=all_types_and_complex_and(torch.bool, torch.bfloat16),
                   dtypesIfCUDA=all_types_and_complex_and(torch.bool, torch.half, torch.bfloat16),
                   assert_autodiffed=True,
                   skip_bfloat16_grad=True,
                   promotes_integers_to_float=True,
                   decorators=(precisionOverride({torch.bfloat16: 1e-1}),),
                   skips=(
                       SkipInfo('TestUnaryUfuncs', 'test_reference_numerics',
                                device_type='cpu', dtypes=[torch.bfloat16]),
                       SkipInfo('TestUnaryUfuncs', 'test_reference_numerics',
                                dtypes=[torch.cfloat, torch.cdouble]),
                   )),
    UnaryUfuncInfo('neg',
                   ref=np.negative,
                   skip_bfloat16_grad=True,
                   dtypes=all_types_and_complex_and(torch.half, torch.bfloat16),
                   dtypesIfCPU=all_types_and_complex_and(torch.half, torch.bfloat16),
                   dtypesIfCUDA=all_types_and_complex_and(torch.half, torch.bfloat16),
                   assert_autodiffed=True,),
    UnaryUfuncInfo('sin',
                   ref=np.sin,
                   dtypes=all_types_and_complex_and(torch.bool, torch.bfloat16),
                   dtypesIfCPU=all_types_and_complex_and(torch.bool, torch.bfloat16),
                   dtypesIfCUDA=all_types_and_complex_and(torch.bool, torch.half),
                   assert_autodiffed=True,
                   skip_bfloat16_grad=True,
                   handles_large_floats=False,
                   handles_complex_extremals=False,
                   promotes_integers_to_float=True,
                   decorators=(precisionOverride({torch.bfloat16: 1e-2}),),
                   skips=(
                       SkipInfo('TestUnaryUfuncs', 'test_reference_numerics',
                                dtypes=[torch.cfloat, torch.cdouble], active_if=IS_WINDOWS),
                       SkipInfo('TestUnaryUfuncs', 'test_reference_numerics',
                                dtypes=[torch.float], active_if=TEST_WITH_ROCM),
                   )),
    UnaryUfuncInfo('sinc',
                   ref=np_sinc_with_fp16_as_fp32,
                   dtypes=all_types_and_complex_and(torch.bool, torch.bfloat16),
                   dtypesIfCPU=all_types_and_complex_and(torch.bool, torch.bfloat16),
                   dtypesIfCUDA=all_types_and_complex_and(torch.bool, torch.half),
                   skip_bfloat16_grad=True,
                   handles_large_floats=False,
                   handles_complex_extremals=False,
                   promotes_integers_to_float=True,
                   decorators=(precisionOverride({torch.bfloat16: 1e-2,
                                                  torch.float16: 1e-2}),),
                   skips=(
                       # Reference: https://github.com/pytorch/pytorch/issues/49133
                       SkipInfo('TestUnaryUfuncs', 'test_reference_numerics',
                                dtypes=[torch.cfloat]),
                       SkipInfo('TestUnaryUfuncs', 'test_reference_numerics',
                                dtypes=[torch.cfloat, torch.cdouble], active_if=IS_WINDOWS),
                       SkipInfo('TestUnaryUfuncs', 'test_reference_numerics',
                                dtypes=[torch.float], active_if=TEST_WITH_ROCM),
                   )),
    UnaryUfuncInfo('sinh',
                   ref=np_unary_ufunc_integer_promotion_wrapper(np.sinh),
                   dtypesIfCPU=all_types_and_complex_and(torch.bool),
                   dtypesIfCUDA=all_types_and_complex_and(torch.bool, torch.half),
                   promotes_integers_to_float=True,
                   assert_autodiffed=True,
                   decorators=(precisionOverride({torch.float16: 1e-2}),),
                   skips=(
                       SkipInfo('TestUnaryUfuncs', 'test_reference_numerics',
                                device_type='cpu', dtypes=[torch.cfloat, torch.cdouble],
                                active_if=(IS_MACOS or IS_WINDOWS)),
                       SkipInfo('TestUnaryUfuncs', 'test_reference_numerics',
                                device_type='cuda', dtypes=[torch.cfloat, torch.cdouble],
                                active_if=IS_WINDOWS),
                       # Reference: https://github.com/pytorch/pytorch/issues/48641
                       SkipInfo('TestUnaryUfuncs', 'test_reference_numerics',
                                device_type='cpu', dtypes=[torch.int8]),
                       SkipInfo('TestCommon', 'test_variant_consistency_jit',
                                device_type='cuda', dtypes=[torch.float16]),
                   )),
    UnaryUfuncInfo('tan',
                   ref=np.tan,
                   dtypes=all_types_and_complex_and(torch.bool, torch.bfloat16),
                   dtypesIfCPU=all_types_and_complex_and(torch.bool, torch.bfloat16),
                   dtypesIfCUDA=all_types_and_complex_and(torch.bool, torch.half),
                   assert_autodiffed=True,
                   skip_bfloat16_grad=True,
                   promotes_integers_to_float=True,
                   skips=(
                       SkipInfo('TestUnaryUfuncs', 'test_reference_numerics',
                                device_type='cuda', dtypes=[torch.cfloat, torch.cdouble]),
                       SkipInfo('TestUnaryUfuncs', 'test_reference_numerics',
                                device_type='cpu', dtypes=[torch.bfloat16]),
                       SkipInfo('TestUnaryUfuncs', 'test_reference_numerics',
                                device_type='cpu', dtypes=[torch.cfloat, torch.cdouble],
                                active_if=(IS_MACOS or IS_WINDOWS)),
                       SkipInfo('TestUnaryUfuncs', 'test_reference_numerics',
                                device_type='cuda', dtypes=[torch.float64],
                                active_if=TEST_WITH_ROCM),
                   )),
    UnaryUfuncInfo('tanh',
                   ref=np.tanh,
                   decorators=(precisionOverride({torch.bfloat16: 1e-2}),),
                   dtypes=all_types_and_complex_and(torch.bool),
                   dtypesIfCPU=all_types_and_complex_and(torch.bool, torch.bfloat16),
                   dtypesIfCUDA=all_types_and_complex_and(torch.bool, torch.half, torch.bfloat16),
                   assert_autodiffed=True,
                   skip_bfloat16_grad=True,
                   promotes_integers_to_float=True,
                   skips=(
                       SkipInfo('TestUnaryUfuncs', 'test_reference_numerics',
                                device_type='cuda', dtypes=[torch.cfloat, torch.cdouble]),
                       SkipInfo('TestUnaryUfuncs', 'test_reference_numerics',
                                device_type='cpu', dtypes=[torch.cfloat, torch.cdouble],
                                active_if=(IS_MACOS or IS_WINDOWS)),
                   )),
    OpInfo('tensor_split',
           dtypes=all_types_and_complex_and(torch.bool),
           dtypesIfCPU=all_types_and_complex_and(torch.bool, torch.bfloat16, torch.float16),
           dtypesIfCUDA=all_types_and_complex_and(torch.bool, torch.bfloat16, torch.float16),
           supports_tensor_out=False,
           test_inplace_grad=False,
           sample_inputs_func=sample_inputs_tensor_split,),
    UnaryUfuncInfo('exp2',
                   ref=np_unary_ufunc_integer_promotion_wrapper(np.exp2),
                   dtypes=all_types_and(torch.bool, torch.half),
                   dtypesIfCPU=all_types_and(torch.bool, torch.half),
                   dtypesIfCUDA=all_types_and(torch.bool, torch.half),
                   promotes_integers_to_float=True),
    UnaryUfuncInfo('expm1',
                   ref=np_unary_ufunc_integer_promotion_wrapper(np.expm1),
                   dtypes=all_types_and(torch.bool, torch.half),
                   dtypesIfCPU=all_types_and(torch.bool, torch.bfloat16),
                   dtypesIfCUDA=all_types_and(torch.bool, torch.half),
                   promotes_integers_to_float=True,
                   assert_autodiffed=True,
                   skips=(
                       # Reference: https://github.com/pytorch/pytorch/pull/48926#issuecomment-739734774
                       SkipInfo('TestUnaryUfuncs', 'test_reference_numerics',
                                device_type='cpu', dtypes=[torch.bfloat16]),
                   )),
    UnaryUfuncInfo('nan_to_num',
                   ref=np.nan_to_num,
                   dtypes=all_types_and(torch.half, torch.bool),
                   dtypesIfCPU=None,
                   dtypesIfCUDA=None),
    UnaryUfuncInfo('reciprocal',
                   ref=np_unary_ufunc_integer_promotion_wrapper(np.reciprocal),
                   dtypes=all_types_and_complex_and(torch.bool, torch.half, torch.bfloat16),
                   dtypesIfCPU=None,
                   dtypesIfCUDA=None,
                   assert_autodiffed=True,
                   skip_bfloat16_grad=True,
                   promotes_integers_to_float=True,
                   skips=(
                       # Reference: https://github.com/pytorch/pytorch/issues/45690
                       SkipInfo('TestUnaryUfuncs', 'test_reference_numerics',
                                dtypes=[torch.cfloat, torch.cdouble]),
                       # Reference: https://github.com/pytorch/pytorch/pull/49102#issuecomment-744604601
                       SkipInfo('TestUnaryUfuncs', 'test_reference_numerics',
                                dtypes=[torch.bfloat16]),
                   )),
    UnaryUfuncInfo('sqrt',
                   ref=np.sqrt,
                   domain=(0, float('inf')),
                   dtypes=all_types_and_complex_and(torch.bool, torch.bfloat16),
                   dtypesIfCPU=all_types_and_complex_and(torch.bool, torch.bfloat16),
                   dtypesIfCUDA=all_types_and_complex_and(torch.bool, torch.half, torch.bfloat16),
                   assert_autodiffed=True,
                   skip_bfloat16_grad=True,
                   decorators=(precisionOverride({torch.bfloat16: 7e-2}),),
                   skips=(
                       # Reference: https://github.com/pytorch/pytorch/issues/47358
                       SkipInfo('TestUnaryUfuncs', 'test_reference_numerics',
                                device_type='cpu', dtypes=[torch.cfloat, torch.cdouble],
                                active_if=IS_MACOS),
                       # Reference: https://github.com/pytorch/pytorch/pull/47293#issuecomment-721774436
                       SkipInfo('TestUnaryUfuncs', 'test_reference_numerics',
                                dtypes=[torch.bfloat16]),
                       SkipInfo('TestCommon', 'test_variant_consistency_eager',
                                dtypes=[torch.cfloat, torch.cdouble]),
                       SkipInfo('TestCommon', 'test_variant_consistency_jit',
                                dtypes=[torch.cfloat, torch.cdouble])),
                   promotes_integers_to_float=True,
                   handles_complex_extremals=False,
                   test_complex_grad=False),
<<<<<<< HEAD
    OpInfo('linalg.inv',
           aten_name='linalg_inv',
           op=torch.linalg.inv,
           dtypes=floating_and_complex_types(),
           test_inplace_grad=False,
           supports_tensor_out=True,
           sample_inputs_func=sample_inputs_linalg_inv,
=======
    OpInfo('linalg.solve',
           aten_name='linalg_solve',
           op=torch.linalg.solve,
           dtypes=floating_and_complex_types(),
           test_inplace_grad=False,
           supports_tensor_out=True,
           sample_inputs_func=sample_inputs_linalg_solve,
           decorators=[skipCUDAIfNoMagma, skipCPUIfNoLapack]),
    OpInfo('svd',
           op=torch.svd,
           dtypes=floating_and_complex_types(),
           test_inplace_grad=False,
           supports_tensor_out=False,
           sample_inputs_func=sample_inputs_svd,
           decorators=[skipCUDAIfNoMagma, skipCPUIfNoLapack],
           skips=(
               # gradgrad checks are slow
               SkipInfo('TestGradients', 'test_fn_gradgrad', active_if=(not TEST_WITH_SLOW)),
               # cuda gradchecks are very slow
               # see discussion https://github.com/pytorch/pytorch/pull/47761#issuecomment-747316775
               SkipInfo('TestGradients', 'test_fn_gradgrad', device_type='cuda'))),
    OpInfo('pinverse',
           op=torch.pinverse,
           dtypes=floating_and_complex_types(),
           test_inplace_grad=False,
           supports_tensor_out=False,
           sample_inputs_func=sample_inputs_pinverse,
>>>>>>> c348faed
           decorators=[skipCUDAIfNoMagma, skipCPUIfNoLapack]),
]

if TEST_SCIPY:
    def reference_sigmoid(x):
        # 'scipy.special.expit' not supported for the input types
        if x.dtype in [np.complex64, np.complex128]:
            return (1 / (1 + np.exp(-x)))
        return scipy.special.expit(x)

    op_db_scipy_reference: List[OpInfo] = [
        UnaryUfuncInfo('sigmoid',
                       ref=reference_sigmoid,
                       decorators=(precisionOverride({torch.float16: 1e-2,
                                                      torch.bfloat16: 1e-2}),),
                       skips=(
                           SkipInfo('TestUnaryUfuncs', 'test_reference_numerics',
                                    device_type='cpu', dtypes=[torch.cfloat, torch.cdouble]),
                           # RuntimeError: sigmoid does not support automatic differentiation for outputs with complex dtype.
                           SkipInfo('TestCommon', 'test_variant_consistency_jit',
                                    dtypes=[torch.complex64, torch.complex128]),
                           SkipInfo('TestCommon', 'test_variant_consistency_eager',
                                    dtypes=[torch.complex64, torch.complex128]),),
                       dtypes=all_types_and_complex_and(torch.bool, torch.bfloat16),
                       dtypesIfCPU=all_types_and_complex_and(torch.bool, torch.bfloat16),
                       dtypesIfCUDA=all_types_and(torch.bool, torch.half, torch.bfloat16),
                       promotes_integers_to_float=True,
                       assert_autodiffed=True,
                       test_complex_grad=False),  # Reference: https://github.com/pytorch/pytorch/issues/48552
        UnaryUfuncInfo('erf',
                       ref=scipy.special.erf,
                       decorators=(precisionOverride({torch.float16: 1e-2,
                                                      torch.bfloat16: 1e-2}),),
                       dtypes=all_types_and(torch.bool),
                       dtypesIfCPU=all_types_and(torch.bool, torch.bfloat16),
                       dtypesIfCUDA=all_types_and(torch.bool, torch.half, torch.bfloat16),
                       skips=(
                           # RuntimeError: "pow" not implemented for 'BFloat16'
                           SkipInfo('TestCommon', 'test_variant_consistency_jit',
                                    dtypes=[torch.bfloat16]),),
                       assert_autodiffed=True,
                       promotes_integers_to_float=True),
        UnaryUfuncInfo('erfc',
                       ref=scipy.special.erfc,
                       decorators=(precisionOverride({torch.float16: 1e-2,
                                                      torch.bfloat16: 1e-2}),),
                       dtypes=all_types_and(torch.bool),
                       dtypesIfCPU=all_types_and(torch.bool, torch.bfloat16),
                       dtypesIfCUDA=all_types_and(torch.bool, torch.half),
                       skips=(
                           # RuntimeError: "pow" not implemented for 'BFloat16'
                           SkipInfo('TestCommon', 'test_variant_consistency_jit',
                                    dtypes=[torch.bfloat16]),),
                       assert_autodiffed=True,
                       promotes_integers_to_float=True),
    ]
    op_db = op_db + op_db_scipy_reference

# Common operator groupings
unary_ufuncs = [op for op in op_db if isinstance(op, UnaryUfuncInfo)]
spectral_funcs = [op for op in op_db if isinstance(op, SpectralFuncInfo)]

def index_variable(shape, max_indices):
    if not isinstance(shape, tuple):
        shape = (shape,)
    index = torch.rand(*shape).mul_(max_indices).floor_().long()
    return index


def index_perm_variable(shape, max_indices):
    if not isinstance(shape, tuple):
        shape = (shape,)

    index = torch.randperm(max_indices).narrow(0, 0, reduce(mul, shape)).view(shape)
    return index


def gather_variable(shape, index_dim, max_indices, duplicate=False):
    assert len(shape) == 2
    assert index_dim < 2
    batch_dim = 1 - index_dim
    index = torch.LongTensor(*shape)
    for i in range(shape[index_dim]):
        index.select(index_dim, i).copy_(
            torch.randperm(max_indices)[:shape[batch_dim]])
    if duplicate:
        index.select(batch_dim, 0).copy_(index.select(batch_dim, 1))
    return index


def bernoulli_scalar():
    return torch.tensor(0, dtype=torch.bool).bernoulli_()


def mask_not_all_zeros(shape):
    assert len(shape) > 0
    while True:
        result = torch.randn(shape).gt(0)
        if result.sum() > 0:
            return result


def uniform_scalar(offset=0, requires_grad=False):
    v = torch.rand(()) + offset
    v.requires_grad = requires_grad
    return v


def normal_scalar_clamp(amin, amax, requires_grad=False):
    v = torch.randn(()).clamp(amin, amax)
    v.requires_grad = requires_grad
    return v


def prod_zeros(dim_size, dim_select):
    assert len(dim_select) == 2
    result = torch.randn(dim_size, dim_size, dim_size)
    result.narrow(dim_select[0], 0, 1).narrow(dim_select[1], 1, 1).zero_()
    result.narrow(dim_select[0], 2, 1).narrow(dim_select[1], 3, 1).zero_()
    result.narrow(dim_select[0], 4, 1).narrow(dim_select[1], 3, 1).zero_()
    return result


non_differentiable = collections.namedtuple('non_differentiable', ['tensor'])


class dont_convert(tuple):
    pass


class NoArgsClass(object):
    def __iter__(self):
        return self

    def __next__(self):
        raise StopIteration()
    next = __next__  # Python 2 compatibility

    def __len__(self):
        return 0

NO_ARGS = NoArgsClass()

def ident(x):
    return x

# (
#   method name,
#   input size/constructing fn,
#   args (tuple represents shape of a tensor arg),
#   test variant name (will be used at test name suffix),    // optional
#   (should_check_autodiff[bool], nonfusible_nodes, fusible_nodes) for autodiff, // optional
#   indices for possible dim arg,                            // optional
#   fn mapping output to part that should be gradcheck'ed,   // optional
#   kwargs                                                   // optional
# )
# Note: some functions have separate schema for (Tensor other) and (Scalar other),
#       and it's possible that we only support AD for Scalar version but not Tensor
#       version, and vice versa.
#       When writing tests, only scalar(float/int) input triggers the Scalar schema.
#       uniform_scalar produces a scalar **Tensor** which won't match Scalar input.
def method_tests():
    set_rng_seed(0)
    return [
        ('add', (S, S, S), ((S, S, S),), '', (True,)),
        ('add', (S, S, S), ((S, S),), 'broadcast_rhs', (True,)),
        ('add', (S, S), ((S, S, S),), 'broadcast_lhs', (True,)),
        ('add', (S, 1, S), ((M, S),), 'broadcast_all', (True,)),
        ('add', (), ((),), 'scalar', (True,)),
        ('add', (S, S, S), ((),), 'scalar_broadcast_rhs', (True,)),
        ('add', (), ((S, S, S),), 'scalar_broadcast_lhs', (True,)),
        ('add', (S, S, S), (3.14,), 'constant', (True,)),
        ('add', (), (3.14,), 'scalar_constant', (True,)),
        ('add', (S, S, S), (3.14j,), 'complex_scalar_constant', (True,)),
        ('__radd__', (S, S, S), (3.14,), 'constant', (True, 'aten::add')),
        ('__radd__', (), (3.14,), 'scalar_constant', (True, 'aten::add')),
        ('sub', (S, S, S), ((S, S, S),), '', (True,)),
        ('sub', (S, S, S), ((S, S),), 'broadcast_rhs', (True,)),
        ('sub', (S, S), ((S, S, S),), 'broadcast_lhs', (True,)),
        ('sub', (S, 1, S), ((M, S),), 'broadcast_all', (True,)),
        ('sub', (S, S, S), ((),), 'scalar_broadcast_rhs', (True,)),
        ('sub', (), ((S, S, S),), 'scalar_broadcast_lhs', (True,)),
        ('sub', (S, S, S), (3.14,), 'constant', (True,)),
        ('sub', (), (3.14,), 'scalar_constant', (True,)),
        ('sub', (S, S, S), (3.14j,), 'complex_scalar_constant', (True,)),
        ('__rsub__', (S, S, S), (3.14,), 'constant', (True, 'aten::rsub')),
        ('__rsub__', (), (3.14,), 'scalar_constant', (True, 'aten::rsub')),
        ('mul', (S, S, S), ((S, S, S),), '', (True,)),
        ('mul', (), ((),), 'scalar', (True,)),
        ('mul', (S, S, S), ((S, S),), 'broadcast_rhs', (True,)),
        ('mul', (S, S), ((S, S, S),), 'broadcast_lhs', (True,)),
        ('mul', (S, 1, S), ((M, S),), 'broadcast_all', (True,)),
        ('mul', (S, S, S), ((),), 'scalar_broadcast_rhs', (True,)),
        ('mul', (), ((S, S, S),), 'scalar_broadcast_lhs', (True,)),
        ('mul', (S, S, S), (3.14,), 'constant', (True,)),
        ('mul', (), (3.14,), 'scalar_constant', (True,)),
        # TODO(@anjali411): enable these tests
        # ('mul', (S, S, S), (3.14j,), 'imaginary_constant', (True,)),
        # ('mul', (), (3.14j,), 'imaginary_scalar_constant', (True,)),
        ('__rmul__', (S, S, S), (3.14,), 'constant', (True, 'aten::mul')),
        ('__rmul__', (), (3.14,), 'scalar_constant', (True, 'aten::mul')),
        ('div', (S, S, S), (torch.rand(S, S, S) + 0.1,), '', (True,)),
        ('div', (S, S, S), (torch.rand(S, S) + 0.1,), 'broadcast_rhs', (True,)),
        ('div', (S, S), (torch.rand(S, S, S) + 0.1,), 'broadcast_lhs', (True,)),
        ('div', (S, 1, S), (torch.rand(M, S) + 0.1,), 'broadcast_all', (True,)),
        ('div', (), (uniform_scalar(0.1),), 'scalar', (True,)),
        ('div', (S, S, S), (uniform_scalar(0.1),), 'scalar_broadcast_rhs', (True,)),
        ('div', (), (uniform_scalar(0.1),), 'scalar_broadcast_lhs', (True,)),
        ('div', torch.rand(S, S, S) + 1e-1, (3.14,), 'constant', (True,)),
        ('div', uniform_scalar(1e-1, requires_grad=True), (3.14,), 'scalar_constant', (True,)),
        ('true_divide', (S, S, S), (torch.rand(S, S, S) + 0.1,), '', (True,)),
        ('true_divide', (S, S, S), (torch.rand(S, S) + 0.1,), 'broadcast_rhs', (True,)),
        ('true_divide', (S, S), (torch.rand(S, S, S) + 0.1,), 'broadcast_lhs', (True,)),
        ('true_divide', (S, 1, S), (torch.rand(M, S) + 0.1,), 'broadcast_all', (True,)),
        ('true_divide', (), (uniform_scalar(0.1),), 'scalar', (True,)),
        ('true_divide', (S, S, S), (uniform_scalar(0.1),), 'scalar_broadcast_rhs', (True,)),
        ('true_divide', (), (uniform_scalar(0.1),), 'scalar_broadcast_lhs', (True,)),
        ('true_divide', torch.rand(S, S, S) + 1e-1, (3.14,), 'constant', (True,)),
        ('true_divide', uniform_scalar(1e-1, requires_grad=True), (3.14,), 'scalar_constant', (True,)),
        ('__rdiv__', torch.rand(S, S, S) + 1e-1, (3.14,), 'constant',
            (True, [], ['aten::mul', 'aten::reciprocal'])),
        ('__rdiv__', uniform_scalar(1e-1, requires_grad=True), (3.14,), 'scalar_constant',
            (True, [], ['aten::mul', 'aten::reciprocal'])),
        ('__rdiv__', torch.rand(S, S, S, dtype=torch.cdouble) + 1e-1, (3.14j,), 'complex_constant',
            (True, [], ['aten::mul', 'aten::reciprocal'])),
        ('__rdiv__', uniform_scalar(1e-1 * (1 + 1j), requires_grad=True), (3.14j,), 'complex_scalar_constant',
            (True, [], ['aten::mul', 'aten::reciprocal'])),
        ('div', (S, S, S), (torch.rand(S, S, S, dtype=torch.cdouble) + 0.1,), 'complex', (True,)),
        ('div', (S, S, S), (torch.rand(S, S, dtype=torch.cdouble) + 0.1,), 'complex_broadcast_rhs', (True,)),
        ('div', (S, S), (torch.rand(S, S, S, dtype=torch.cdouble) + 0.1,), 'complex_broadcast_lhs', (True,)),
        ('div', (S, 1, S), (torch.rand(M, S, dtype=torch.cdouble) + 0.1,), 'complex_broadcast_all', (True,)),
        ('div', (), (uniform_scalar(0.1j),), 'complex_scalar', (True,)),
        ('div', (S, S, S), (uniform_scalar(0.1j),), 'complex_scalar_broadcast_rhs', (True,)),
        ('div', (), (uniform_scalar(0.1j),), 'complex_scalar_broadcast_lhs', (True,)),
        ('div', torch.rand(S, S, S, dtype=torch.cdouble) + 1e-1, (3.14j,), 'complex_constant', (True,)),
        ('div', uniform_scalar(1e-1j, requires_grad=True), (3.14j,), 'complex_scalar_constant', (True,)),
        ('pow', torch.rand(S, S, S) + 1e-3, (torch.rand(S, S, S) + 0.1,), '', (True,)),
        ('pow', torch.rand(S, S, S) + 1e-3, (torch.rand(1,) + 0.1,), 'broadcast_rhs', (True,)),
        ('pow', torch.rand(1,) + 1e-3, (torch.rand(S, S, S) + 0.1,), 'broadcast_lhs', (True,)),
        ('pow', torch.rand(S, 1, S) + 1e-3, (torch.rand(1, S, 1) + 0.1,), 'broadcast_all', (True,)),
        ('pow', uniform_scalar(1e-3, requires_grad=True), (uniform_scalar(0.1),), 'scalar', (True,)),
        ('pow', torch.rand(S, S, S) + 1e-3, (uniform_scalar(0.1),), 'scalar_broadcast_rhs', (True,)),
        ('pow', uniform_scalar(1e-3, requires_grad=True), (torch.rand(S, S, S) + 0.1,), 'scalar_broadcast_lhs', (True,)),
        ('pow', torch.rand(S, S, S) + 1e-3, (3.14,), 'constant', (True,)),
        ('pow', torch.rand(S, S, S, dtype=torch.cdouble) + 1e-3 * (1 + 1j), (3.14,), 'complex_constant', (True,)),
        ('__rpow__', torch.rand(S, S, S) + 1e-3, (3.14,), 'constant', (True, 'aten::pow')),
        ('pow', uniform_scalar(1e-3, requires_grad=True), (3.14,), 'scalar_constant', (True,)),
        ('pow', uniform_scalar(1e-3 * (1 + 1j), requires_grad=True), (3.14,), 'complex_scalar_constant', (True,)),
        ('pow', uniform_scalar(1e-3 * (1 + 1j), requires_grad=True), (3.14j,), 'complex_imaginary_exponent', (True,)),
        ('__rpow__', uniform_scalar(1e-3, requires_grad=True), (3.14,), 'scalar_constant', (True, 'aten::pow')),
        ('float_power', torch.rand(S, S, S) + 1e-3, (torch.rand(S, S, S) + 0.1,), ''),
        ('float_power', torch.rand(S, S, S) + 1e-3, (torch.rand(1,) + 0.1,), 'broadcast_rhs'),
        ('float_power', torch.rand(1,) + 1e-3, (torch.rand(S, S, S) + 0.1,), 'broadcast_lhs'),
        ('float_power', torch.rand(S, 1, S) + 1e-3, (torch.rand(1, S, 1) + 0.1,), 'broadcast_all'),
        ('float_power', uniform_scalar(1e-3, requires_grad=True), (uniform_scalar(0.1),), 'scalar'),
        ('float_power', torch.rand(S, S, S) + 1e-3, (uniform_scalar(0.1),), 'scalar_broadcast_rhs'),
        ('float_power', uniform_scalar(1e-3, requires_grad=True), (torch.rand(S, S, S) + 0.1,), 'scalar_broadcast_lhs'),
        ('float_power', torch.rand(S, S, S) + 1e-3, (3.14,), 'constant'),
        ('transpose', (1, 2, 3), (1, 2), 'dim', (False,), [0, 1]),
        ('transpose', (), (0, 0), 'scalar', (False,)),
        ('transpose', (1,), (0, 0), '1d', (False,)),
        ('transpose', (L, L), (0, 1), '2d', (False,)),
        ('transpose', (S, S, S), (2, 0), '3d', (False,)),
        ('swapdims', (1, 2, 3), (1, 2), 'dim', (False,), [0, 1]),
        ('swapdims', (), (0, 0), 'scalar', (False,)),
        ('swapdims', (1,), (0, 0), '1d', (False,)),
        ('swapdims', (L, L), (0, 1), '2d', (False,)),
        ('swapdims', (S, S, S), (2, 0), '3d', (False,)),
        ('swapaxes', (1, 2, 3), (1, 2), 'dim', (False,), [0, 1]),
        ('swapaxes', (), (0, 0), 'scalar', (False,)),
        ('swapaxes', (1,), (0, 0), '1d', (False,)),
        ('swapaxes', (L, L), (0, 1), '2d', (False,)),
        ('swapaxes', (S, S, S), (2, 0), '3d', (False,)),
        ('t', (1, 2), NO_ARGS, '', (False,)),
        ('view', (S, S, S), (S * S, S), '', (False,)),
        ('view', (torch.Size([S * S, S]),), (S, S, S), 'size', (False,)),
        ('view', (S,), (S,), '1d', (False,)),
        ('view', (), (dont_convert(()),), 'scalar_to_scalar', (False,)),
        ('view', (), (1,), 'scalar_to_1d', (False,)),
        ('ravel', (S, S, S), NO_ARGS, '', (False,)),
        ('reshape', (S, S, S), (S * S, S), '', (False,)),
        ('reshape', (torch.Size([S * S, S]),), (S, S, S), 'size', (False,)),
        ('reshape', (S,), (S,), '1d', (False,)),
        ('reshape', (), (dont_convert(()),), 'scalar_to_scalar', (False,)),
        ('reshape', (), (1,), 'scalar_to_1d', (False,)),
        ('reshape_as', (S, S, S), (non_differentiable(torch.rand(S * S, S)),)),
        ('reshape_as', (), (non_differentiable(torch.tensor(42.)),), 'scalar'),
        ('reshape_as', (), (non_differentiable(torch.rand(1, 1)),), 'scalar_to_dims'),
        ('flip', (S, S, S), ([0],), 'd0'),
        ('flip', (S, S, S), ([0, 1, 2],), 'd012'),
        ('flip', (S, S, S), ([0, 2],), 'd02'),
        ('flip', (S, S, S), ([2, 0],), 'd20'),
        ('flip', (S, S, S), ([-1],), 'neg_d'),
        ('fliplr', (S, S, S), ()),
        ('flipud', (S, S, S), ()),
        ('roll', (S, S, S), (0, 0), 'd0'),
        ('roll', (S, S, S), (1, 2), 'd12'),
        ('roll', (S, S, S), (0, 2,), 'd02'),
        ('roll', (S, S, S), (2, 0,), 'd20'),
        ('roll', (S, S, S), (-1, 0), 'neg_shift'),
        ('roll', (S, S, S), (10000, 1), 'loop_shift'),
        ('roll', (S, S, S), (2,), 'flattened'),
        ('roll', (S, S, S), ([1, 2, -1], [0, 1, 2]), 'three_dims'),
        ('rot90', (S, S, S), (1, [0, 1],), 'k1_d01'),
        ('rot90', (S, S, S), (1, [1, 2],), 'k1_d12'),
        ('rot90', (S, S, S), (1, [1, -1],), 'k1_neg_d'),
        ('rot90', (S, S, S), (), 'default'),
        ('view_as', (S, S, S), (non_differentiable(torch.rand(S * S, S)),)),
        ('view_as', (), (non_differentiable(torch.tensor(5.5)),), 'scalar'),
        ('view_as', (), (non_differentiable(torch.rand(1, 1)),), 'scalar_to_dims'),
        ('expand', (S, 1, 1), (S, S, S), '', (False,)),
        ('expand', (torch.Size([S, 1, S]),), (S, S, S), 'size', (False,)),
        ('expand', (S, 1), (S, S, S), 'new_dim', (False,)),
        ('expand', (1,), (S, S, S), '1_element', (False,)),
        ('expand', (1, S), (1, 1, S), 'new_dim_front_old_front_1', (False,)),
        ('expand', (), (dont_convert(()),), 'scalar_to_scalar'),
        ('expand', (), (1, 3, 2), 'scalar_to_dims', (False,)),
        ('expand_as', (S, 1, 1), (torch.rand(S, S, S),), '', (False,)),
        ('exp', (S, S, S), NO_ARGS, '', (True,)),
        ('exp', (), NO_ARGS, 'scalar', (True,)),
        ('erfinv', torch.rand(S, S, S).clamp(-0.9, 0.9), NO_ARGS),
        ('erfinv', normal_scalar_clamp(-0.9, 0.9, requires_grad=True), NO_ARGS, 'scalar'),
        ('logit', torch.randn(S, S, S).clamp(0.1, 0.9).requires_grad_(True), NO_ARGS, ''),
        ('logit', torch.randn(S, S, S).clamp(0.1, 0.9).requires_grad_(True), (0.2,), 'eps'),
        ('logit', uniform_scalar().clamp(0.1, 0.9).requires_grad_(True), NO_ARGS, 'scalar'),
        ('logit', uniform_scalar().clamp(0.1, 0.9).requires_grad_(True), (0.2,), 'scalar_eps'),
        ('conj', (S, S, S), NO_ARGS),
        ('copysign', (S, S, S), ((S, S, S),), '', (False,)),
        ('copysign', (S, S, S), ((S, S),), 'broadcast_rhs', (False,)),
        ('copysign', (S, S), ((S, S, S),), 'broadcast_lhs', (False,)),
        ('copysign', (S, 1, S), ((M, S),), 'broadcast_all', (False,)),
        ('copysign', (S, S), (3.14,), 'scalar', (False,)),
        ('copysign', (S, S), (0.0,), 'scalar_pos_zero', (False,)),
        # TorchScript does not recognize -0.0: Issue #46848
        # https://github.com/pytorch/pytorch/issues/46848
        # ('copysign', (S, S), (-0.0,), 'scalar_neg_zero', (False,)),
        ('real', (S, S, S), NO_ARGS, 'complex'),
        ('imag', (S, S, S), NO_ARGS, 'complex'),
        ('view_as_real', (S, S, S), NO_ARGS, 'complex'),
        ('view_as_complex', (S, S, 2), NO_ARGS),
        ('complex', (S, S, S), ((S, S, S),), ''),
        ('abs', (S, S, S), NO_ARGS, '', (True,)),
        ('abs', (), NO_ARGS, 'scalar', (True,)),
        ('angle', (S, S, S), NO_ARGS, '', (True,)),
        ('angle', (), NO_ARGS, 'scalar', (True,)),
        ('clamp', (S, S, S), (0, 1), '', (True,)),
        ('clamp', (S, S, S), (None, 0.5), 'min', (True,)),
        ('clamp', (S, S, S), (0.5, None), 'max', (True,)),
        ('clamp', (), (0, 1), 'scalar', (True,)),
        ('clamp', (), (None, 0.5), 'min_scalar', (True,)),
        ('clamp', (), (0.5, None), 'max_scalar', (True,)),
        ('clamp', (S, S), (), 'max_scalar_kwarg', (True,), (), (), ident, {'max': 1}),
        ('atan2', (S, S, S), ((S, S, S),)),
        ('atan2', (), ((),), 'scalar'),
        ('atan2', (S, S, S), ((S,),), 'broadcast_rhs'),
        ('atan2', (S,), ((S, S, S),), 'broadcast_lhs'),
        ('atan2', (S, 1, S), ((S, S),), 'broadcast_all'),
        ('round', (S, S, S), NO_ARGS, '', (True,)),
        ('round', (), NO_ARGS, 'scalar', (True,)),
        ('sign', (S, S, S), NO_ARGS),
        ('sign', (), NO_ARGS, 'scalar'),
        ('sgn', (S, S, S), NO_ARGS),
        ('sgn', (), NO_ARGS, 'scalar'),
        ('trunc', (S, S, S), NO_ARGS, '', (True,)),
        ('trunc', (), NO_ARGS, 'scalar', (True,)),
        ('floor', (S, S, S), NO_ARGS, '', (True,)),
        ('floor', (), NO_ARGS, 'scalar', (True,)),
        ('ceil', (S, S, S), NO_ARGS, '', (True,)),
        ('ceil', (), NO_ARGS, 'scalar', (True,)),
        ('rad2deg', (S, S, S), NO_ARGS),
        ('deg2rad', (S, S, S), NO_ARGS),
        ('rsqrt', torch.rand(S, S, S) + 1e-2, NO_ARGS, '', (True,)),
        ('rsqrt', uniform_scalar(1e-2, requires_grad=True), NO_ARGS, 'scalar', (True,)),
        ('rsqrt', torch.rand(S, S, S, dtype=torch.cfloat) + 1e-2, NO_ARGS, 'complex', (True,)),
        ('rsqrt', uniform_scalar(1e-2 * (1 + 1j), requires_grad=True), NO_ARGS, 'complex_scalar', (True,)),
        ('frac', (S, S, S), NO_ARGS, '', (True,)),
        ('frac', (), NO_ARGS, 'scalar', (True,)),
        ('fmod', (S, S, S), (1.5,), '', (True,)),
        ('fmod', (), (1.5,), 'scalar', (True,)),
        ('fmod', (S, S, S), (non_differentiable(torch.rand(S, S, S) + 1.5),), 'tensor'),
        ('fmod', (S,), (non_differentiable(torch.rand(S, S, S) + 1.5),), 'tensor_broadcast_lhs'),
        ('fmod', (S, S, S), (non_differentiable(torch.rand(S) + 1.5),), 'tensor_broadcast_rhs'),
        ('fmod', (S, 1, S), (non_differentiable(torch.rand(S, S) + 1.5),), 'tensor_broadcast_all'),
        ('fmod', (), (non_differentiable(uniform_scalar(1.5)),), 'scalar_tensor'),
        ('fmod', (), (non_differentiable(torch.rand(S, S, S) + 1.5),), 'scalar_tensor_broadcast_lhs'),
        ('fmod', (S, S, S), (non_differentiable(uniform_scalar(1.5)),), 'scalar_tensor_broadcast_rhs'),
        ('hypot', (S, S), ((S, S),)),
        ('remainder', (S, S, S), (1.5,), '', (True,)),
        ('remainder', (), (1.5,), 'scalar', (True,)),
        ('remainder', (S, S, S), (non_differentiable(torch.rand(S, S, S) + 1.5),), 'tensor'),
        ('remainder', (S,), (non_differentiable(torch.rand(S, S, S) + 1.5),), 'tensor_broadcast_lhs'),
        ('remainder', (S, 1, S), (non_differentiable(torch.rand(S, S) + 1.5),), 'tensor_broadcast_all'),
        ('remainder', (), (non_differentiable(uniform_scalar(1.5)),), 'scalar_tensor'),
        ('remainder', (), (non_differentiable(torch.rand(S, S, S) + 1.5),), 'scalar_tensor_broadcast_lhs'),
        ('lerp', (S, S, S), ((S, S, S), 0.4), 'scalar_no_broadcast', (True,)),
        ('lerp', (S, S, S), ((S,), 0.4), 'broadcast_rhs', (True,)),
        ('lerp', (S,), ((S, S, S), 0.4), 'broadcast_lhs', (True,)),
        ('lerp', (S, 1, S), ((S, S), 0.4), 'broadcast_all', (True,)),
        ('lerp', (), ((), 0.4), 'scalar', (True,)),
        ('lerp', (S, S, S), ((), 0.4), 'scalar_broadcast_rhs', (True,)),
        ('lerp', (), ((S, S, S), 0.4), 'scalar_broadcast_lhs', (True,)),
        ('max', (S, S, S), NO_ARGS),
        ('max', (S, S, S), (1,), 'dim', (), [0]),
        ('max', (S, S, S), (1, True,), 'keepdim_dim', (), [0]),
        ('max', (), NO_ARGS, 'scalar'),
        ('max', (), (0,), 'scalar_dim', (), [0]),
        ('max', (), (0, True,), 'scalar_keepdim_dim', (), [0]),
        ('max', (S, S, S), ((S, S, S),), 'elementwise', (True,)),
        ('max', (S, S, S), ((S,),), 'elementwise_broadcast_rhs', (True,)),
        ('max', (S,), ((S, S, S),), 'elementwise_broadcast_lhs', (True,)),
        ('max', (S, 1, S), ((S, S),), 'elementwise_broadcast_all', (True,)),
        ('max', (), ((),), 'scalar_elementwise', (True,)),
        ('max', (S, S, S), ((),), 'scalar_elementwise_broadcast_rhs', (True,)),
        ('max', (), ((S, S, S),), 'scalar_elementwise_broadcast_lhs', (True,)),
        ('min', (S, S, S), NO_ARGS, ),
        ('min', (S, S, S), (1,), 'dim', (), [0]),
        ('min', (S, S, S), (1, True,), 'keepdim_dim', (), [0]),
        ('min', (), NO_ARGS, 'scalar'),
        ('min', (), (0,), 'scalar_dim', (), [0]),
        ('min', (), (0, True,), 'scalar_keepdim_dim', (), [0]),
        ('min', (S, S, S), ((S, S, S),), 'elementwise', (True,)),
        ('min', (S, S, S), ((S,),), 'elementwise_broadcast_rhs', (True,)),
        ('min', (S,), ((S, S, S),), 'elementwise_broadcast_lhs', (True,)),
        ('min', (S, 1, S), ((S, S),), 'elementwise_broadcast_all', (True,)),
        ('min', (), ((),), 'scalar_elementwise', (True,)),
        ('min', (S, S, S), ((),), 'scalar_elementwise_broadcast_rhs', (True,)),
        ('min', (), ((S, S, S),), 'scalar_elementwise_broadcast_lhs', (True,)),
        ('amax', (S, S, S), NO_ARGS),
        ('amax', (S, S, S), (1,), 'dim'),
        ('amax', (S, S, S), ([1, 2],), 'multiple_dim'),
        ('amax', (S, S, S), (1, True,), 'keepdim_dim'),
        ('amax', (), NO_ARGS, 'scalar'),
        ('amax', (), (0,), 'scalar_dim'),
        ('amax', (), (0, True,), 'scalar_keepdim_dim'),
        ('amin', (S, S, S), NO_ARGS, ),
        ('amin', (S, S, S), (1,), 'dim',),
        ('amin', (S, S, S), ([1, 2],), 'multiple_dim'),
        ('amin', (S, S, S), (1, True,), 'keepdim_dim'),
        ('amin', (), NO_ARGS, 'scalar'),
        ('amin', (), (0,), 'scalar_dim'),
        ('amin', (), (0, True,), 'scalar_keepdim_dim'),
        ('mean', (S, S, S), NO_ARGS, '', (True,)),
        ('mean', (S, S, S), (1,), 'dim', (True,), [0]),
        ('mean', (S, S, S), (1, True,), 'keepdim_dim', (True,), [0]),
        ('mean', (), NO_ARGS, 'scalar', (True,)),
        ('mean', (), (0,), 'scalar_dim', (True,), [0]),
        ('mean', (), (0, True,), 'scalar_keepdim_dim', (True,), [0]),
        ('mean', (S, S, S), (), 'dtype', (True,), (), (), ident, {'dtype': torch.float64}),
        ('kthvalue', (S, S, S), (2,)),
        ('kthvalue', (S, S, S), (2, 1,), 'dim', (), [1]),
        ('kthvalue', (S, S, S), (2, 1,), 'dim_alert_nondeterministic', (), [1],
            [expectedAlertNondeterministic('kthvalue CUDA', 'cuda')]),
        ('kthvalue', (S, S, S), (2, 1, True,), 'keepdim_dim', (), [1]),
        ('kthvalue', (S,), (2, 0,), 'dim_1d', (), [1]),
        ('kthvalue', (S,), (2, 0, True,), 'keepdim_dim_1d', (), [1]),
        ('kthvalue', (), (1,), 'scalar', (), ()),
        ('kthvalue', (), (1, 0,), 'scalar_dim', (), [1]),
        ('kthvalue', (), (1, 0, True), 'scalar_keepdim_dim', (), [1]),
        ('quantile', (S, S, S), (0.5,)),
        ('quantile', (S, S, S), (0.5, 0), 'dim', (), [1]),
        ('quantile', (S, S, S), (0.5, None, True), 'keepdim'),
        ('quantile', (S, S, S), (0.5, 0, True), 'keepdim_dim', (), [1]),
        ('quantile', (), (0.5,), 'scalar'),
        ('nanquantile', (S, S, S), (0.5,)),
        ('nanquantile', (S, S, S), (0.5, 0), 'dim', (), [1]),
        ('nanquantile', (S, S, S), (0.5, None, True), 'keepdim'),
        ('nanquantile', (S, S, S), (0.5, 0, True), 'keepdim_dim', (), [1]),
        ('nanquantile', (), (0.5,), 'scalar'),
        ('median', (S, S, S), NO_ARGS),
        ('median', (S, S, S), (1,), 'dim', (), [0]),
        ('median', (S, S, S), (1,), 'dim_alert_nondeterministic', (), [0],
            [expectedAlertNondeterministic('median CUDA with indices output', 'cuda')]),
        ('median', (S, S, S), (1, True,), 'keepdim_dim', (), [0]),
        ('median', (), NO_ARGS, 'scalar'),
        ('median', (), (0,), 'scalar_dim', (), [0]),
        ('median', (), (0, True,), 'scalar_keepdim_dim', (), [0]),
        ('nanmedian', (S, S, S), NO_ARGS),
        ('nanmedian', (S, S, S), (1,), 'dim', (), [0]),
        ('nanmedian', (S, S, S), (1, True,), 'keepdim_dim', (), [0]),
        ('nanmedian', (), NO_ARGS, 'scalar'),
        ('nanmedian', (), (0,), 'scalar_dim', (), [0]),
        ('nanmedian', (), (0, True,), 'scalar_keepdim_dim', (), [0]),
        ('mode', (S, S, S), NO_ARGS),
        ('mode', (S, S, S), (1,), 'dim', (), [0]),
        ('mode', (S, S, S), (1, True,), 'keepdim_dim', (), [0]),
        ('mode', (), NO_ARGS, 'scalar'),
        ('mode', (), (0,), 'scalar_dim', (), [0]),
        ('mode', (), (0, True,), 'scalar_keepdim_dim', (), [0]),
        ('sum', (S, S, S), NO_ARGS),
        ('sum', (S, S, S), (1,), 'dim', (), [0]),
        ('sum', (S, S, S), (1, True,), 'keepdim_dim', (), [0]),
        ('sum', (), NO_ARGS, 'scalar'),
        ('sum', (), (0,), 'scalar_dim', (), [0]),
        ('sum', (), (0, True,), 'scalar_keepdim_dim', (), [0]),
        ('sum', (S, S, S), ([1, 2],), 'multi_dim'),
        ('sum', (S, S, S), ([1, 2], True,), 'multi_dim_keepdim'),
        ('nansum', (S, S, S), NO_ARGS),
        ('nansum', (S, S, S), (1,), 'dim', (), [0]),
        ('nansum', (S, S, S), (1, True,), 'keepdim_dim', (), [0]),
        ('nansum', (), NO_ARGS, 'scalar'),
        ('nansum', (), (0,), 'scalar_dim', (), [0]),
        ('nansum', (), (0, True,), 'scalar_keepdim_dim', (), [0]),
        ('nansum', (S, S, S), ([1, 2],), 'multi_dim'),
        ('nansum', (S, S, S), ([1, 2], True,), 'multi_dim_keepdim'),
        ('prod', (S, S, S), NO_ARGS),
        ('prod', (S, S, S), (1,), 'dim', (), [0]),
        ('prod', (S, S, S), (1, True,), 'keepdim_dim', (), [0]),
        ('prod', (), NO_ARGS, 'scalar'),
        ('prod', (), (0,), 'scalar_dim', (), [0]),
        ('prod', (), (0, True,), 'scalar_keepdim_dim', (), [0]),
        ('prod', prod_zeros(S, [0, 1]), NO_ARGS, 'zerodims2'),
        ('prod', prod_zeros(S, [0, 2]), NO_ARGS, 'zerodims1'),
        ('prod', prod_zeros(S, [1, 2]), NO_ARGS, 'zerodims0'),
        ('prod', prod_zeros(S, [0, 1]), (1,), 'zeros_dims2', (), [0]),
        ('prod', prod_zeros(S, [0, 2]), (1,), 'zeros_dims1', (), [0]),
        ('prod', prod_zeros(S, [1, 2]), (1,), 'zeros_dims0', (), [0]),
        ('prod', prod_zeros(S, [0, 1]), (1, True), 'keepdim_zeros_dims2', (), [0]),
        ('prod', prod_zeros(S, [0, 2]), (1, True), 'keepdim_zeros_dims1', (), [0]),
        ('prod', prod_zeros(S, [1, 2]), (1, True), 'keepdim_zeros_dims0', (), [0]),
        ('prod', prod_single_zero(S), NO_ARGS, 'single_zero'),
        ('prod', (torch.tensor(0., requires_grad=True)), NO_ARGS, 'scalar_zero'),
        ('prod', (torch.tensor(0., requires_grad=True)), (0,), 'scalar_dim_zero', (), [0]),
        ('prod', (torch.tensor(0., requires_grad=True)), (0, True,), 'scalar_keepdim_dim_zero', (), [0]),
        ('var', (S, S, S), NO_ARGS, '', (True,)),
        ('var', (S, S, S), (1,), 'dim', (True,), [0]),
        ('var', (S, S, S), (1, True, True), 'keepdim_dim', (True,), [0]),
        ('var', (S,), (0,), 'dim_1d', (True,), [0]),
        ('var', (S,), (0, True, True), 'keepdim_dim_1d', (True,), [0]),
        ('std', (S, S, S), NO_ARGS, '', (True,)),
        ('std', (S, S, S), (1,), 'dim', (True,), [0]),
        ('std', (S, S, S), (1, True, True), 'keepdim_dim', (True,), [0]),
        ('std', (S,), (0,), 'dim_1d', (True,), [0]),
        ('std', (S,), (0, True, True), 'keepdim_dim_1d', (True,), [0]),
        ('var_mean', (S, S, S), NO_ARGS, ''),
        ('var_mean', (S, S, S), (1,), 'dim', [0]),
        ('var_mean', (S, S, S), (1, True, True), 'keepdim_dim', [0]),
        ('var_mean', (S,), (0,), 'dim_1d', [0]),
        ('var_mean', (S,), (0, True, True), 'keepdim_dim_1d', [0]),
        ('std_mean', (S, S, S), NO_ARGS, ''),
        ('std_mean', (S, S, S), (1,), 'dim', [0]),
        ('std_mean', (S, S, S), (1, True, True), 'keepdim_dim', [0]),
        ('std_mean', (S,), (0,), 'dim_1d', [0]),
        ('std_mean', (S,), (0, True, True), 'keepdim_dim_1d', [0]),
        ('renorm', (S, S, S), (2, 1, 0.5), 'dim', (), [1]),
        ('renorm', (S, S, S), (1, 2, 3), 'norm_1'),
        ('renorm', (S, S, S), (inf, 2, 0.5), 'norm_inf'),
        ('repeat', (S,), (2,), 'single_number'),
        ('repeat', (), (2, 3), 'scalar'),
        ('repeat', (2, 2), (3, 2)),
        ('repeat', (2, 2), (1, 3, 1, 2), 'unsqueeze'),
        ('repeat', (S, S), (1, 1), 'keepdim0'),
        ('repeat', (S, S), (3, 1, 1), 'keepdim1'),
        ('repeat', (S,), (0, ), 'zero_dim'),
        ('repeat', (S,), (0, 2), 'zero_dim_multi'),
        ('logcumsumexp', (S, S, S), (0,), 'dim0', (), [0]),
        ('logcumsumexp', (S, S, S), (1,), 'dim1', (), [0]),
        ('logcumsumexp', (), (0,), 'dim0_scalar', (), [0]),
        ('cummax', (S, S, S), (0,), 'dim0', (), [0]),
        ('cummax', (S, S, S), (1,), 'dim1', (), [0]),
        ('cummax', (), (0,), 'dim0_scalar', (), [0]),
        ('cummin', (S, S, S), (0,), 'dim0', (), [0]),
        ('cummin', (S, S, S), (1,), 'dim1', (), [0]),
        ('cummin', (), (0,), 'dim0_scalar', (), [0]),
        ('cumsum', (S, S, S), (0,), 'dim0', (), [0]),
        ('cumsum', (S, S, S), (1,), 'dim1', (), [0]),
        ('cumsum', (S, S, S), (1,), 'dim1_cast', (), [0], (), ident, {'dtype': torch.float64}),
        ('cumsum', (), (0,), 'dim0_scalar', (), [0]),
        ('cumprod', (S, S, S), (0,)),
        ('cumprod', (S, S, S), (1,), 'dim1', (), [0]),
        ('cumprod', (), (0,), 'scalar'),
        ('cumprod', (torch.tensor(0., requires_grad=True)), (0,), 'scalar_zeros'),
        ('cumprod', prod_zeros(S, [0, 1]), (1,), 'zeros_dim2', (), [0]),
        ('cumprod', prod_zeros(S, [0, 2]), (1,), 'zeros_dim1', (), [0]),
        ('cumprod', prod_zeros(S, [1, 2]), (1,), 'zeros_dim0', (), [0]),
        ('cumprod', prod_zeros(S, [1, 2]), (1,), 'zeros_dim0_cast', (), [0], (), ident, {'dtype': torch.float64}),
        ('log_softmax', (S, S, S), (1, torch.float64,), 'kwarg_dtype_would_break_jit_loader', (True,)),
        ('unfold', (), (0, 1, 1), 'scalar', (), [0]),
        ('unfold', (S, S, S, S), (0, 3, 1), '4d_dim0_step1', (), [0]),
        ('unfold', (S, S, S, S), (1, 3, 1), '4d_dim1_step1', (), [0]),
        ('unfold', (S, S, S, S), (2, 3, 1), '4d_dim2_step1', (), [0]),
        ('unfold', (S, S, S, S), (3, 3, 1), '4d_dim3_step1', (), [0]),
        ('unfold', (S, S, S, S), (0, 3, 2), '4d_dim0_step2', (), [0]),
        ('unfold', (S, S, S, S), (1, 3, 2), '4d_dim1_step2', (), [0]),
        ('unfold', (S, S, S, S), (2, 3, 2), '4d_dim2_step2', (), [0]),
        ('unfold', (S, S, S, S), (3, 3, 2), '4d_dim3_step2', (), [0]),
        ('unfold', (S, S, S, S), (0, 4, 1), '4d_dim0_size4', (), [0]),
        ('unfold', (S, S, S, S), (1, 4, 1), '4d_dim1_size4', (), [0]),
        ('unfold', (S, S, S, S), (2, 4, 1), '4d_dim2_size4', (), [0]),
        ('unfold', (S, S, S, S), (3, 4, 1), '4d_dim3_size4', (), [0]),
        ('unfold', (M,), (0, 3, 1), '1d_step1', (), [0]),
        ('unfold', (M,), (0, 3, 2), '1d_step2', (), [0]),
        ('unfold', (M,), (0, 3, 3), '1d_step3', (), [0]),
        ('unfold', (1000,), (0, 3, 11), '1d_step_gt_size', (), [0]),
        ('unfold', (1000,), (0, 2, 27), '1d_step_gt_size2', (), [0]),
        ('unfold', (10, 10), (0, 1, 2), '2d_step_gt_size', (), [0]),
        ('unfold', (10, 10), (1, 2, 3), '2d_step_gt_size2', (), [0]),
        ('unfold', (10, 10), (1, 2, 2), '2d_step_ge_size2', (), [0]),
        ('unfold', (S, S, S), (2, 3, 2), 'lastdim', (), [0]),
        ('addmm', (S, M), ((S, S), (S, M)), '', (True, ['aten::add', 'aten::mm'])),
        ('addmm', (1,), ((S, S), (S, M)), 'broadcast_lhs', (True, ['aten::add', 'aten::mm'])),
        ('addmm', (S, M), ((S, S), (S, M)), 'coef', (True,), (), (), ident, {'beta': 0.2, 'alpha': 0.6}),
        ('addmm', (1,), ((S, S), (S, M)), 'broadcast_lhs_coef', (True,), (), (), ident, {'beta': 0.2, 'alpha': 0.6}),
        ('addmm', (), ((S, S), (S, M)), 'scalar_broadcast_lhs', (True, ['aten::add', 'aten::mm'])),
        ('addmm', (), ((S, S), (S, M)), 'scalar_broadcast_lhs_coef', (True,), (), (), ident, {'beta': 0.2, 'alpha': 0.6}),
        ('addbmm', (S, M), ((S, S, S), (S, S, M)),),
        ('addbmm', (1,), ((S, S, S), (S, S, M)), 'broadcast_lhs'),
        ('addbmm', (S, M), ((S, S, S), (S, S, M)), 'coef', (), (), (), ident, {'beta': 0.2, 'alpha': 0.6}),
        ('addbmm', (1,), ((S, S, S), (S, S, M)), 'broadcast_lhs_coef', (),
         (), (), ident, {'beta': 0.2, 'alpha': 0.6}),
        ('addbmm', (), ((S, S, S), (S, S, M)), 'scalar_broadcast_lhs'),
        ('addbmm', (), ((S, S, S), (S, S, M)), 'scalar_broadcast_lhs_coef', (), (), (), ident,
         {'beta': 0.2, 'alpha': 0.6}),
        ('baddbmm', (S, S, M), ((S, S, S), (S, S, M)),),
        ('baddbmm', (1,), ((S, S, S), (S, S, M)), 'broadcast_lhs'),
        ('baddbmm', (S, S, M), ((S, S, S), (S, S, M)), 'coef', (), (), (), ident, {'beta': 0.2, 'alpha': 0.6}),
        ('baddbmm', (1,), ((S, S, S), (S, S, M)), 'broadcast_lhs_coef', (),
         (), (), ident, {'beta': 0.2, 'alpha': 0.6}),
        ('baddbmm', (), ((S, S, S), (S, S, M)), 'scalar_broadcast_lhs'),
        ('baddbmm', (), ((S, S, S), (S, S, M)), 'scalar_broadcast_lhs_coef', (), (), (), ident,
         {'beta': 0.2, 'alpha': 0.6}),
        ('addmv', (S,), ((S, M), (M,)),),
        ('addmv', (1,), ((S, M), (M,)), 'broadcast_lhs'),
        ('addmv', (S,), ((S, M), (M,)), 'coef', (), (), (), ident, {'beta': 0.2, 'alpha': 0.6}),
        ('addmv', (1,), ((S, M), (M,)), 'broadcast_lhs_coef', (), (), (), ident, {'beta': 0.2, 'alpha': 0.6}),
        ('addmv', (), ((S, M), (M,)), 'scalar_broadcast_lhs'),
        ('addmv', (), ((S, M), (M,)), 'scalar_broadcast_lhs_coef', (), (), (), ident, {'beta': 0.2, 'alpha': 0.6}),
        ('addr', (S, M), ((S,), (M,)),),
        ('addr', (), ((S,), (M,)), 'broadcast_lhs'),
        ('addr', (S, M), ((S,), (M,)), 'coef', (), (), (), ident, {'beta': 0.2, 'alpha': 0.6}),
        ('addr', (), ((S,), (M,)), 'broadcast_lhs_coef', (), (), (), ident, {'beta': 0.2, 'alpha': 0.6}),
        ('dot', (L,), ((L,),), '', (True,)),
        ('vdot', (L,), ((L,),),),
        ('mm', (S, M), ((M, S),), '', (True,)),
        ('bmm', (M, S, M), ((M, M, S),), '', (True,)),
        ('mv', (S, M), ((M,),), '', (True,)),
        ('ger', (S,), ((M,),)),
        ('inner', (S,), ((S,),), "1d_1d", (False,)),
        ('inner', (), ((S, S),), "scalar_2d", (False,)),
        ('matmul', (L,), ((L,),), '', (True,)),
        ('matmul', (S, M), ((M,),), "2d_1d", (True,)),
        ('matmul', (M,), ((M, S),), "1d_2d", (True,)),
        ('matmul', (S, M), ((M, S),), "2d_2d", (True,)),
        ('matmul', (S, S, M), ((M,),), "3d_1d", (True,)),
        ('matmul', (S, S, M), ((M, S),), "3d_2d", (True,)),
        ('matmul', (M,), ((S, M, S),), "1d_3d", (True,)),
        ('matmul', (S, M), ((S, M, S),), "2d_3d", (True,)),
        ('matmul', (S, S, M, M), ((S, S, M, S),), "4d_4d", (True,)),
        ('matmul', (S, S, M, M), ((M,),), "4d_1d", (True,)),
        ('matmul', (M,), ((S, S, M, S),), "1d_4d", (True,)),
        ('matrix_power', (S, S), [2], "n=2"),
        ('matrix_power', (S, S, S), [3], "n=3"),
        ('matrix_power', (S, S, S), [1], "n=1"),
        ('matrix_power', (S, S, S), [0], "n=0"),
        ('matrix_power', lambda dtype, device: random_fullrank_matrix_distinct_singular_value(S), [-1], "n=-1", (),
         NO_ARGS, [skipCPUIfNoLapack, skipCUDAIfNoMagma]),
        ('matrix_power', lambda dtype, device: random_fullrank_matrix_distinct_singular_value(S), [-3], "n=-3", (),
         NO_ARGS, [skipCPUIfNoLapack, skipCUDAIfNoMagma]),
        ('matrix_power', lambda dtype, device: random_fullrank_matrix_distinct_singular_value(S, S), [-2], "n=-2", (),
         NO_ARGS, [skipCPUIfNoLapack, skipCUDAIfNoMagma]),
        ('matrix_exp', (S, S), NO_ARGS, "single_matrix"),
        ('matrix_exp', (S, S, S), NO_ARGS, "batch_of_matrices"),
        ('mvlgamma', torch.empty(S,).uniform_(0.5, 1), [1], "p=1"),
        ('mvlgamma', torch.empty(S,).uniform_(1, 2), [2], "p=2"),
        ('mvlgamma', torch.empty(S, S).uniform_(1.5, 3), [3], "p=3"),
        ('mvlgamma', torch.empty(S, S).uniform_(2.5, 5), [5], "p=5"),
        ('addcmul', (S, S), ((S, S), (S, S)), '', (True,)),
        ('addcmul', (S, S), ((S, 1), (1, S)), 'broadcast_rhs', (True,)),
        ('addcmul', (1,), ((S, S, 1), (1, S)), 'broadcast_all', (True,)),
        ('addcmul', (S, S), ((S, S), (S, S)), 'scale', (True,), (), (), ident, {'value': 0.5}),
        ('addcmul', (S, S), ((S, 1), (1, S)), 'scale_broadcast_rhs', (True,), (), (), ident, {'value': 0.5}),
        ('addcmul', (1,), ((S, S, 1), (1, S)), 'scale_broadcast_all', (True,), (), (), ident, {'value': 0.5}),
        ('addcmul', (), ((), ()), 'scalar', (True,)),
        ('addcmul', (S, S), ((), ()), 'scalar_broadcast_rhs', (True,)),
        ('addcmul', (), ((S, S, 1), (1, S)), 'scalar_broadcast_lhs', (True,)),
        ('addcmul', (), ((), ()), 'scalar_scale', (True,), (), (), ident, {'value': 0.5}),
        ('addcmul', (S, S), ((), ()), 'scalar_scale_broadcast_rhs', (True,), (), (), ident, {'value': 0.5}),
        ('addcmul', (), ((S, S, 1), (1, S)), 'scalar_scale_broadcast_lhs', (True,), (), (), ident, {'value': 0.5}),
        ('addcdiv', (S, S), ((S, S), (S, S))),
        ('addcdiv', (S, S), ((S, 1), (1, S)), 'broadcast_rhs'),
        ('addcdiv', (1,), ((S, S, 1), (1, S)), 'broadcast_all'),
        ('addcdiv', (S, S), ((S, S), (S, S)), 'scale', (), (), (), ident, {'value': 0.5}),
        ('addcdiv', (S, S), ((S, 1), (1, S)), 'scale_broadcast_rhs', (), (), (), ident, {'value': 0.5}),
        ('addcdiv', (1,), ((S, S, 1), (1, S)), 'scale_broadcast_all', (), (), (), ident, {'value': 0.5}),
        ('addcdiv', (), ((), ()), 'scalar'),
        ('addcdiv', (S, S), ((), ()), 'scalar_broadcast_rhs'),
        ('addcdiv', (), ((S, S, 1), (1, S)), 'scalar_broadcast_lhs'),
        ('addcdiv', (), ((), ()), 'scalar_scale', (), (), (), ident, {'value': 0.5}),
        ('addcdiv', (S, S), ((), ()), 'scalar_scale_broadcast_rhs', (), (), (), ident, {'value': 0.5}),
        ('addcdiv', (), ((S, S, 1), (1, S)), 'scalar_scale_broadcast_lhs', (), (), (), ident, {'value': 0.5}),
        ('zero_', (S, S, S), NO_ARGS),
        ('zero_', (), NO_ARGS, 'scalar'),
        ('logaddexp', (S, S), ((S, S),)),
        ('logaddexp2', (S, S), ((S, S),)),
        ('logsumexp', (S, S), (1,), '', (True,)),
        ('logsumexp', (), (0,), 'scalar', (True,)),
        ('norm', (S, S), (), 'default'),
        ('norm', (S, S), (2,), '2'),
        ('norm', (S, S), (0,), '0'),
        ('norm', (S, S), (0.5,), '0_5'),
        ('norm', (S, S), (1,), '1'),
        ('norm', (S, S), (3,), '3'),
        ('norm', (S, S), (inf,), 'inf'),
        ('norm', (S, S), (-inf,), '-inf'),
        ('norm', (S, S), ('fro',), 'fro_default'),
        ('norm', (S, S), ('fro', [0, 1],), 'fro'),
        ('norm', (S, S), ('nuc',), 'nuc', (), NO_ARGS, [skipCPUIfNoLapack, skipCUDAIfNoMagma]),
        ('norm', (S, S, S), ('nuc', [1, 2]), 'nuc_batched', (), NO_ARGS, [skipCPUIfNoLapack, skipCUDAIfNoMagma]),
        ('norm', (S, S), (-1,), 'neg_1'),
        ('norm', (S, S), (-2,), 'neg_2'),
        ('norm', (S, S), (-0.5,), 'neg_0_5'),
        ('norm', (S, S), (-1.5,), 'neg_1_5'),
        ('norm', (S, S), (-2, 1,), 'neg_2_2_dim', (), [1]),
        ('norm', (S, S), (-1, 1,), 'neg_1_2_dim', (), [1]),
        ('norm', (S, S), (0, 1,), '0_2_dim', (), [1]),
        ('norm', (S, S), (1, 1,), '1_2_dim', (), [1]),
        ('norm', (S, S), (2, 1,), '2_2_dim', (), [1]),
        ('norm', (S, S), (3, 1,), '3_2_dim', (), [1]),
        ('norm', (S, S), (inf, 1,), 'inf_2_dim'),
        ('norm', torch.rand(S, S, S) + 5e-2, (1.5,), '1_5_default'),
        ('norm', (S, S, S), (2, 1), '2_dim', (), [1]),
        ('norm', (S, S, S), (3, 1), '3_dim', (), [1]),
        ('norm', torch.rand(S, S, S) + 5e-2, (1.5, 1), '1_5_dim', (), [1]),
        ('norm', (S, S, S), (2, 1, True), 'keepdim_2_dim', (), [1]),
        ('norm', (S, S, S), (3, 1, True), 'keepdim_3_dim', (), [1]),
        ('norm', torch.rand(S, S, S) + 5e-2, (1.5, 1, True), 'keepdim_1_5_dim', (), [1]),
        ('norm', (), (2, 0), '2_dim_scalar', (), [1]),
        ('norm', (), (3, 0), '3_dim_scalar', (), [1]),
        ('norm', (), (2, 0, True), 'keepdim_2_dim_scalar', (), [1]),
        ('norm', (), (3, 0, True), 'keepdim_3_dim_scalar', (), [1]),
        ('clone', (S, M, S), NO_ARGS),
        ('clone', (), NO_ARGS, 'scalar'),
        ('contiguous', (S, S), NO_ARGS, '', (True,)),
        ('contiguous', torch.randn(S, S).transpose(0, 1), NO_ARGS, 'not_contiguous', (True,)),
        ('dist', (S, S, S), ((S, S, S),)),
        ('dist', (S, S, S), ((S,),), 'broadcast_rhs'),
        ('dist', (S,), ((S, S, S),), 'broadcast_lhs'),
        ('dist', (S, 1, S), ((S, S),), 'broadcast_all'),
        ('dist', (), ((),), 'scalar'),
        ('dist', (S, S, S), ((),), 'scalar_broadcast_rhs'),
        ('dist', (), ((S, S, S),), 'scalar_broadcast_lhs'),
        ('dist', (S, S, S), ((S, S, S), 4), '4'),
        ('dist', (S, S, S), ((S,), 4), '4_broadcast_rhs'),
        ('dist', (S,), ((S, S, S), 4), '4_broadcast_lhs'),
        ('dist', (S, 1, S), ((S, S), 4), '4_broadcast_all'),
        ('dist', (), ((), 4), 'scalar_4'),
        ('dist', (S, S, S), ((), 4), 'scalar_4_broadcast_rhs'),
        ('dist', (), ((S, S, S), 4), 'scalar_4_broadcast_lhs'),
        ('diag', (M, M), NO_ARGS, '2d'),
        ('diag', (3, 5), NO_ARGS, '2d_wide'),
        ('diag', (3, 5), (2,), '2d_wide_pos'),
        ('diag', (3, 5), (-2,), '2d_wide_neg'),
        ('diag', (5, 3), NO_ARGS, '2d_tall'),
        ('diag', (5, 3), (2,), '2d_tall_pos'),
        ('diag', (5, 3), (-2,), '2d_tall_neg'),
        ('diag', (M,), NO_ARGS, '1d'),
        ('diag', (M, M), (1,), '2d_1'),
        ('diag', (M, M), (2,), '2d_2'),
        ('diag_embed', (S, S), NO_ARGS),
        ('diagonal', (M, M), NO_ARGS, '2d'),
        ('diagonal', (3, 5), NO_ARGS, '2d_wide'),
        ('diagonal', (3, 5), (2,), '2d_wide_pos'),
        ('diagonal', (3, 5), (-2,), '2d_wide_neg'),
        ('diagonal', (5, 3), NO_ARGS, '2d_tall'),
        ('diagonal', (5, 3), (2,), '2d_tall_pos'),
        ('diagonal', (5, 3), (-2,), '2d_tall_neg'),
        ('diagonal', (M, M), (1,), '2d_1'),
        ('diagonal', (M, M), (2,), '2d_2'),
        ('diagonal', (M, M, M), (1, 1, 2), '3d_1'),
        ('diagonal', (M, M, M), (2, 0, 1), '3d_2'),
        ('diagonal', (M, M, M), (-2, 0, 1), '3d_3'),
        ('tile', (S, S, S), ([S, S, S, S],), 'more_reps_dims', (False,)),
        ('tile', (S, S, S), ([S, S, S],), 'same_reps_dims', (False,)),
        ('tile', (S, S, S), ([S, M],), 'less_reps_dims', (False,)),
        ('tile', (S, S, S), ([S, S, 0],), 'zero_rep_dim', (False,)),
        ('tile', (), ([S, S, S],), 'empty_tensor', (False,)),
        ('tril', (M, M), NO_ARGS),
        ('tril', (M, M), (2,), 'idx'),
        ('tril', (S, M, M), NO_ARGS, 'batched'),
        ('tril', (S, M, M), (2,), 'batched_idx'),
        ('tril', (3, 3, S, S), NO_ARGS, 'more_batched'),
        ('triu', (M, M), NO_ARGS),
        ('triu', (M, M), (2,), 'idx'),
        ('triu', (S, M, M), NO_ARGS, 'batched'),
        ('triu', (S, M, M), (2,), 'batched_idx'),
        ('triu', (3, 3, S, S), NO_ARGS, 'more_batched'),
        ('trace', (M, M), NO_ARGS),
        ('cross', (S, 3), ((S, 3),)),
        ('cross', (S, 3, S), ((S, 3, S), 1), 'dim'),
        ('index_select', (S, S, S), (0, index_variable(2, S)), 'dim', (), [0]),
        ('index_select', (), (0, torch.tensor([0], dtype=torch.int64)), 'scalar_mixed_dim', (), [0]),
        ('index_select', (), (0, torch.tensor(0, dtype=torch.int64)), 'scalar_dim', (), [0]),
        ('index_add', (S, S), (0, index_variable(2, S), (2, S)), 'dim', (), [0]),
        ('index_add', (), (0, torch.tensor([0], dtype=torch.int64), (1,)), 'scalar_input_dim', (), [0]),
        ('index_add', (), (0, torch.tensor(0, dtype=torch.int64), ()), 'scalar_all_dim', (), [0]),
        ('index_add', (S, S), (0, index_variable(2, S), (2, S)), 'alert_nondeterministic', (), [0],
            [expectedAlertNondeterministic('index_add_cuda_', 'cuda')]),
        ('index_copy', (S, S), (0, index_perm_variable(2, S), (2, S)), 'dim', (), [0]),
        ('index_copy', (S, S), (0, index_perm_variable(2, S), (2, S)), 'dim_alert_nondeterministic', (), [0],
            [expectedAlertNondeterministic('index_copy')]),
        ('index_copy', (), (0, torch.tensor([0], dtype=torch.int64), (1,)), 'scalar_input_dim', (), [0]),
        ('index_copy', (), (0, torch.tensor(0, dtype=torch.int64), ()), 'scalar_all_dim', (), [0]),
        ('index_fill', (S, S), (0, index_variable(2, S), 2), 'dim', (), [0]),
        ('index_fill', (S, S), (0, index_variable(2, S), ()), 'variable_dim', (), [0]),
        ('index_fill', (S, S), (0, torch.tensor(0, dtype=torch.int64), 2), 'scalar_index_dim', (), [0]),
        ('index_fill', (), (0, torch.tensor([0], dtype=torch.int64), 2), 'scalar_input_dim', (), [0]),
        ('index_fill', (), (0, torch.tensor(0, dtype=torch.int64), 2), 'scalar_both_dim', (), [0]),
        ('inverse', lambda dtype, device: random_fullrank_matrix_distinct_singular_value(S, dtype=dtype).to(device),
            NO_ARGS, '', (), NO_ARGS, [skipCPUIfNoLapack, skipCUDAIfNoMagma]),
        ('inverse', lambda dtype, device: random_fullrank_matrix_distinct_singular_value(S, 2, 3, dtype=dtype).to(device),
         NO_ARGS, 'batched', (), NO_ARGS, [skipCPUIfNoLapack, skipCUDAIfNoMagma]),
        ('det', (S, S), NO_ARGS, '', (), NO_ARGS, [skipCPUIfNoLapack, skipCUDAIfNoMagma]),
        ('det', (1, 1), NO_ARGS, '1x1', (), NO_ARGS, [skipCPUIfNoLapack, skipCUDAIfNoMagma]),
        ('det', lambda dtype, device: random_symmetric_matrix(S), NO_ARGS, 'symmetric', (),
            NO_ARGS, [skipCPUIfNoLapack, skipCUDAIfNoMagma]),
        ('det', lambda dtype, device: random_symmetric_psd_matrix(S),
            NO_ARGS, 'symmetric_psd', (), NO_ARGS, [skipCPUIfNoLapack, skipCUDAIfNoMagma]),
        ('det', lambda dtype, device: random_symmetric_pd_matrix(S),
            NO_ARGS, 'symmetric_pd', (), NO_ARGS, [skipCPUIfNoLapack, skipCUDAIfNoMagma]),
        ('det', lambda dtype, device: random_square_matrix_of_rank(S, S - 2),
            NO_ARGS, 'dim2_null', (), NO_ARGS, [skipCPUIfNoLapack, skipCUDAIfNoMagma]),
        ('det', lambda dtype, device: random_square_matrix_of_rank(S, 1), NO_ARGS, 'rank1', (),
            NO_ARGS, [skipCPUIfNoLapack, skipCUDAIfNoMagma]),
        ('det', lambda dtype, device: random_square_matrix_of_rank(S, 2), NO_ARGS, 'rank2', (),
            NO_ARGS, [skipCPUIfNoLapack, skipCUDAIfNoMagma]),
        ('det', lambda dtype, device: random_fullrank_matrix_distinct_singular_value(S), NO_ARGS,
         'distinct_singular_values', (), NO_ARGS, [skipCPUIfNoLapack, skipCUDAIfNoMagma]),
        ('det', (3, 3, S, S), NO_ARGS, 'batched', (), NO_ARGS, [skipCPUIfNoLapack, skipCUDAIfNoMagma]),
        ('det', (3, 3, 1, 1), NO_ARGS, 'batched_1x1', (), NO_ARGS, [skipCPUIfNoLapack, skipCUDAIfNoMagma]),
        ('det', lambda dtype, device: random_symmetric_matrix(S, 3),
            NO_ARGS, 'batched_symmetric', (), NO_ARGS, [skipCPUIfNoLapack, skipCUDAIfNoMagma]),
        ('det', lambda dtype, device: random_symmetric_psd_matrix(S, 3),
            NO_ARGS, 'batched_symmetric_psd', (), NO_ARGS, [skipCPUIfNoLapack, skipCUDAIfNoMagma]),
        ('det', lambda dtype, device: random_symmetric_pd_matrix(S, 3),
            NO_ARGS, 'batched_symmetric_pd', (), NO_ARGS, [skipCPUIfNoLapack, skipCUDAIfNoMagma]),
        ('det', lambda dtype, device: random_fullrank_matrix_distinct_singular_value(S, 3, 3), NO_ARGS,
         'batched_distinct_singular_values', (), NO_ARGS, [skipCPUIfNoLapack, skipCUDAIfNoMagma]),
        # For `logdet` and `slogdet`, the function at det=0 is not smooth.
        # We need to exclude tests with det=0 (e.g. dim2_null, rank1, rank2) and use
        # `make_nonzero_det` to make the random matrices have nonzero det. For
        # `logdet`, we also set `make_nonzero_det(matrix, sign=1)` to make the
        # matrix have positive det.
        ('logdet', lambda dtype, device: make_nonzero_det(torch.randn(S, S), 1),
            NO_ARGS, '', (), NO_ARGS, [skipCPUIfNoLapack, skipCUDAIfNoMagma]),
        ('logdet', lambda dtype, device: make_nonzero_det(torch.randn(1, 1), 1),
            NO_ARGS, '1x1', (), NO_ARGS, [skipCPUIfNoLapack, skipCUDAIfNoMagma]),
        ('logdet', lambda dtype, device: make_nonzero_det(random_symmetric_matrix(S), 1), NO_ARGS,
         'symmetric', (), NO_ARGS, [skipCPUIfNoLapack, skipCUDAIfNoMagma]),
        ('logdet', lambda dtype, device: make_nonzero_det(random_symmetric_pd_matrix(S), 1), NO_ARGS,
         'symmetric_pd', (), NO_ARGS, [skipCPUIfNoLapack, skipCUDAIfNoMagma]),
        ('logdet', lambda dtype, device: make_nonzero_det(random_fullrank_matrix_distinct_singular_value(S), 1, 0), NO_ARGS,
         'distinct_singular_values', (), NO_ARGS, [skipCPUIfNoLapack, skipCUDAIfNoMagma]),
        ('logdet', lambda dtype, device: make_nonzero_det(torch.randn(3, 3, S, S), 1),
            NO_ARGS, 'batched', (), NO_ARGS, [skipCPUIfNoLapack, skipCUDAIfNoMagma]),
        ('logdet', lambda dtype, device: make_nonzero_det(torch.randn(3, 3, 1, 1), 1),
            NO_ARGS, 'batched_1x1', (), NO_ARGS, [skipCPUIfNoLapack, skipCUDAIfNoMagma]),
        ('logdet', lambda dtype, device: make_nonzero_det(random_symmetric_matrix(S, 3), 1), NO_ARGS,
         'batched_symmetric', (), NO_ARGS, [skipCPUIfNoLapack, skipCUDAIfNoMagma]),
        ('logdet', lambda dtype, device: make_nonzero_det(random_symmetric_pd_matrix(S, 3), 1), NO_ARGS,
         'batched_symmetric_pd', (), NO_ARGS, [skipCPUIfNoLapack, skipCUDAIfNoMagma]),
        ('logdet', lambda dtype, device: make_nonzero_det(random_fullrank_matrix_distinct_singular_value(S, 3), 1, 0), NO_ARGS,
         'batched_distinct_singular_values', (), NO_ARGS, [skipCPUIfNoLapack, skipCUDAIfNoMagma]),
        ('slogdet', lambda dtype, device: make_nonzero_det(torch.randn(1, 1), 1), NO_ARGS,
         '1x1_pos_det', (), NO_ARGS, [skipCPUIfNoLapack, skipCUDAIfNoMagma], itemgetter(1)),
        ('slogdet', lambda dtype, device: make_nonzero_det(torch.randn(1, 1), -1), NO_ARGS,
         '1x1_neg_det', (), NO_ARGS, [skipCPUIfNoLapack, skipCUDAIfNoMagma], itemgetter(1)),
        ('slogdet', lambda dtype, device: make_nonzero_det(torch.randn(S, S), 1), NO_ARGS,
         'pos_det', (), NO_ARGS, [skipCPUIfNoLapack, skipCUDAIfNoMagma], itemgetter(1)),
        ('slogdet', lambda dtype, device: make_nonzero_det(torch.randn(S, S), -1), NO_ARGS,
         'neg_det', (), NO_ARGS, [skipCPUIfNoLapack, skipCUDAIfNoMagma], itemgetter(1)),
        ('slogdet', lambda dtype, device: make_nonzero_det(random_symmetric_matrix(S)), NO_ARGS,
         'symmetric', (), NO_ARGS, [skipCPUIfNoLapack, skipCUDAIfNoMagma], itemgetter(1)),
        ('slogdet', lambda dtype, device: random_symmetric_pd_matrix(S), NO_ARGS,
         'symmetric_pd', (), NO_ARGS, [skipCPUIfNoLapack, skipCUDAIfNoMagma], itemgetter(1)),
        ('slogdet', lambda dtype, device: random_fullrank_matrix_distinct_singular_value(S), NO_ARGS,
         'distinct_singular_values', (), NO_ARGS, [skipCPUIfNoLapack, skipCUDAIfNoMagma], itemgetter(1)),
        ('slogdet', lambda dtype, device: make_nonzero_det(torch.randn(3, 3, 1, 1), -1), NO_ARGS,
         'batched_1x1_neg_det', (), NO_ARGS, [skipCPUIfNoLapack, skipCUDAIfNoMagma], itemgetter(1)),
        ('slogdet', lambda dtype, device: make_nonzero_det(torch.randn(3, 3, S, S), 1), NO_ARGS,
         'batched_pos_det', (), NO_ARGS, [skipCPUIfNoLapack, skipCUDAIfNoMagma], itemgetter(1)),
        ('slogdet', lambda dtype, device: make_nonzero_det(random_symmetric_matrix(S, 3)), NO_ARGS,
         'batched_symmetric', (), NO_ARGS, [skipCPUIfNoLapack, skipCUDAIfNoMagma], itemgetter(1)),
        ('slogdet', lambda dtype, device: random_symmetric_pd_matrix(S, 3), NO_ARGS,
         'batched_symmetric_pd', (), NO_ARGS, [skipCPUIfNoLapack, skipCUDAIfNoMagma], itemgetter(1)),
        ('slogdet', lambda dtype, device: random_fullrank_matrix_distinct_singular_value(S, 3), NO_ARGS,
         'batched_distinct_singular_values', (), NO_ARGS, [skipCPUIfNoLapack, skipCUDAIfNoMagma], itemgetter(1)),
        ('qr', (S, S), (False,), 'square_single', (), NO_ARGS, [skipCPUIfNoLapack, skipCUDAIfNoMagma]),
        ('qr', (S, S - 2), (True,), 'tall_single' , (), NO_ARGS, [skipCPUIfNoLapack, skipCUDAIfNoMagma]),
        ('qr', (S - 2, S), (False,), 'wide_single' , (), NO_ARGS, [skipCPUIfNoLapack, skipCUDAIfNoMagma]),
        ('qr', (3, S, S), (False,), 'square_batched', (), NO_ARGS, [skipCPUIfNoLapack, skipCUDAIfNoMagma]),
        ('qr', (3, S, S - 2), (True,), 'tall_batched', (), NO_ARGS, [skipCPUIfNoLapack, skipCUDAIfNoMagma]),
        ('qr', (3, S - 2, S), (True,), 'wide_batched' , (), NO_ARGS, [skipCPUIfNoLapack, skipCUDAIfNoMagma]),
        ('qr', (3, 2, S, S), (False,), 'square_many_batched', (), NO_ARGS, [skipCPUIfNoLapack, skipCUDAIfNoMagma]),
        ('qr', (3, 2, S, S - 2), (True,), 'tall_many_batched', (), NO_ARGS, [skipCPUIfNoLapack, skipCUDAIfNoMagma]),
        ('qr', (3, 2, S - 2, S), (True,), 'wide_many_batched', (), NO_ARGS, [skipCPUIfNoLapack, skipCUDAIfNoMagma]),
        ('lu', (S, S), (True, False), 'square_single_no_info', (), NO_ARGS, [skipCPUIfNoLapack, skipCUDAIfNoMagma]),
        ('lu', (S, S), (True, True), 'square_single_with_info', (), NO_ARGS, [skipCPUIfNoLapack, skipCUDAIfNoMagma]),
        ('lu', (3, S, S), (True, False), 'square_batch_no_info', (), NO_ARGS, [skipCPUIfNoLapack, skipCUDAIfNoMagma]),
        ('lu', (3, S, S), (True, True), 'square_batch_with_info', (), NO_ARGS, [skipCPUIfNoLapack, skipCUDAIfNoMagma]),
        ('lu', (3, 3, S, S), (True, False), 'square_many_batches_no_info', (), NO_ARGS, [skipCPUIfNoLapack, skipCUDAIfNoMagma]),
        ('lu', (3, 3, S, S), (True, True), 'square_many_batches_with_info', (), NO_ARGS, [skipCPUIfNoLapack, skipCUDAIfNoMagma]),
        ('solve', (S, S), (lambda dtype, device: random_fullrank_matrix_distinct_singular_value(
            S, silent=True, dtype=dtype, device=device),), '', (), NO_ARGS, [skipCPUIfNoLapack, skipCUDAIfNoMagma]),
        ('solve', (S, S, S),
            (lambda dtype, device:
                random_fullrank_matrix_distinct_singular_value(S, S, silent=True, dtype=dtype, device=device),),
         'batched', (), NO_ARGS, [skipCPUIfNoLapack, skipCUDAIfNoMagma]),
        ('solve', (2, 3, S, S),
            (lambda dtype, device:
                random_fullrank_matrix_distinct_singular_value(S, 2, 3, silent=True, dtype=dtype, device=device),),
         'batched_dims', (), NO_ARGS, [skipCPUIfNoLapack, skipCUDAIfNoMagma]),
        ('solve', (2, 2, S, S),
            (lambda dtype, device:
                random_fullrank_matrix_distinct_singular_value(S, 1, silent=True, dtype=dtype, device=device),),
         'batched_broadcast_A', (), NO_ARGS, [skipCPUIfNoLapack, skipCUDAIfNoMagma]),
        ('solve', (1, S, S),
            (lambda dtype, device:
                random_fullrank_matrix_distinct_singular_value(S, 2, 2, silent=True, dtype=dtype, device=device),),
         'batched_broadcast_b', (), NO_ARGS, [skipCPUIfNoLapack, skipCUDAIfNoMagma]),
        ('fill_', (S, S, S), (1,), 'number'),
        ('fill_', (), (1,), 'number_scalar'),
        ('fill_', (S, S, S), ((),), 'variable'),
        ('eq_', (S, S, S), ((S, S, S),)),
        ('eq_', (S, S, S), ((1,),), 'broadcast_rhs'),
        ('eq_', (), ((),), 'scalar'),
        ('eq_', (S, S, S), ((),), 'scalar_broadcast_rhs'),
        ('ne_', (S, S, S), ((S, S, S),)),
        ('ne_', (S, S, S), ((1,),), 'broadcast_rhs'),
        ('ne_', (), ((),), 'scalar'),
        ('ne_', (S, S, S), ((),), 'scalar_broadcast_rhs'),
        ('gt_', (S, S, S), ((S, S, S),)),
        ('gt_', (S, S, S), ((1,),), 'broadcast_rhs'),
        ('gt_', (), ((),), 'scalar'),
        ('gt_', (S, S, S), ((),), 'scalar_broadcast_rhs'),
        ('ge_', (S, S, S), ((S, S, S),)),
        ('ge_', (S, S, S), ((1,),), 'broadcast_rhs'),
        ('ge_', (), ((),), 'scalar'),
        ('ge_', (S, S, S), ((),), 'scalar_broadcast_rhs'),
        ('lt_', (S, S, S), ((S, S, S),)),
        ('lt_', (S, S, S), ((1,),), 'broadcast_rhs'),
        ('lt_', (), ((),), 'scalar'),
        ('lt_', (S, S, S), ((),), 'scalar_broadcast_rhs'),
        ('le_', (S, S, S), ((S, S, S),)),
        ('le_', (S, S, S), ((1,),), 'broadcast_rhs'),
        ('le_', (), ((),), 'scalar'),
        ('le_', (S, S, S), ((),), 'scalar_broadcast_rhs'),
        ('eq_', (S, S, S), (0,), 'pyscalar'),
        ('ne_', (S, S, S), (0,), 'pyscalar'),
        ('gt_', (S, S, S), (0,), 'pyscalar'),
        ('ge_', (S, S, S), (0,), 'pyscalar'),
        ('le_', (S, S, S), (0,), 'pyscalar'),
        ('lt_', (), (0,), 'pyscalar'),
        ('eq_', (), (0,), 'pyscalar_scalar'),
        ('ne_', (), (0,), 'pyscalar_scalar'),
        ('gt_', (), (0,), 'pyscalar_scalar'),
        ('ge_', (), (0,), 'pyscalar_scalar'),
        ('lt_', (), (0,), 'pyscalar_scalar'),
        ('le_', (), (0,), 'pyscalar_scalar'),
        ('permute', (1, 2, 3, 4), (0, 2, 3, 1), '', (True,)),
        ('permute', (1, 2, 3, 4), (0, -2, -1, 1), 'neg_dim', (True,)),
        ('permute', (), (dont_convert(()),), 'scalar', (True,)),
        ('select', (S, S, S), (1, 2), 'dim', (), [0]),
        ('select', (S, S, S), (1, -1), 'wrap_dim', (), [0]),
        ('select', (S,), (0, 2), '1d'),
        ('narrow', (S, S, S), (1, 2, 2), 'dim', (), [0]),
        ('narrow', (S, S, S), (1, 0, 0), 'empty_dim', (), [0]),
        ('squeeze', (S, 1, S, 1), NO_ARGS, '', (True,)),
        ('squeeze', (1, 1, 1, 1), NO_ARGS, 'input_sizes_are_ones', (True,)),
        ('squeeze', (S, 1, S, 1), (1,), '1_dim', (True,), [0]),
        ('squeeze', (S, 1, S, 1), (2,), 'not_1_dim', (True,), [0]),
        ('squeeze', (), (0,), 'scalar', (True,), [0]),
        ('unsqueeze', (S, S, S), (0,), 'first', (True,), [0]),
        ('unsqueeze', (S, S, S), (1,), 'middle', (True,), [0]),
        ('unsqueeze', (S, S, S), (3,), 'last', (True,), [0]),
        ('unsqueeze', (), (0,), 'scalar', (True,), [0]),
        ('chunk', (S, S, S), (2,), '', (True, 'prim::ConstantChunk')),
        ('chunk', (S, S, S), (S, 1), 'dim', (True, 'prim::ConstantChunk'), [1]),
        ('split', (S, S, S), (2,), '', (True,)),
        ('split', (S, S, S), (S, 1), 'dim', (True,), [1]),
        ('split', (S, S, S), ([int(S / 3), S - int(S / 3) * 2, int(S / 3)],), 'size_list',
            (True, 'aten::split_with_sizes')),
        ('split', (S, S, S), ([int(S / 2), S - int(S / 2) * 2, int(S / 2)], 2), 'size_list_dim',
            (True, 'aten::split_with_sizes'), [1]),
        ('split_with_sizes', (S, S, S), ([int(S / 3), S - int(S / 3) * 2, int(S / 3)],), '', (True,)),
        ('split_with_sizes', (S, S, S), ([int(S / 3), S - int(S / 3), 0],), 'size_0', (True, )),
        ('split_with_sizes', (S, S, S), ([int(S / 3), S - int(S / 3) * 2, int(S / 3)],), 'dim', (True, ), [1]),
        ('tensor_split', (S, S, S), (3,), 'sections', (False,)),
        ('tensor_split', (S, S, S), (3, 1), 'sections_dim', (False,), [1]),
        ('tensor_split', (S, S, S), ([2, 4],), 'indices', (False,)),
        ('tensor_split', (S, S, S), ([2, 4], 1), 'indices_dim', (False,), [1]),
        ('gather', (M, S), (0, gather_variable((S, S), 1, M, True)), 'dim0', (), [0]),
        ('gather', (M, S), (1, gather_variable((M, S // 2), 0, S, True)), 'dim1', (), [0]),
        ('gather', (), (0, torch.tensor([0], dtype=torch.int64)), 'scalar_input', (), [0]),
        ('gather', (S,), (0, torch.tensor(0, dtype=torch.int64)), 'scalar_index', (), [0]),
        ('gather', (), (0, torch.tensor(0, dtype=torch.int64)), 'scalar_both', (), [0]),
        ('scatter', (M, S), (0, gather_variable((S, S), 1, M), (S, S)), 'dim0', (), [0]),
        ('scatter', (M, S), (1, gather_variable((M, S // 2), 0, S), (M, S // 2)), 'dim1', (), [0]),
        ('scatter', (), (0, torch.tensor(0, dtype=torch.int64), ()), 'scalartensor_all_dim0', (), [0]),
        ('scatter', (), (0, torch.tensor(0, dtype=torch.int64), 2.5), 'scalar_all_dim0', (), [0]),
        ('scatter_add', (M, S), (0, gather_variable((S, S), 1, M), (S, S)), 'dim0', (), [0]),
        ('scatter_add', (M, S), (1, gather_variable((M, S // 2), 0, S), (M, S // 2)), 'dim1', (), [0]),
        ('scatter_add', (), (0, torch.tensor(0, dtype=torch.int64), ()), 'scalar_all_dim0', (), [0]),
        ('scatter_add', (M, S), (0, gather_variable((S, S), 1, M), (S, S)), 'alert_nondeterministic', (), [0],
            [expectedAlertNondeterministic('scatter_add_cuda_kernel', 'cuda')]),
        ('masked_select', (M, M), (mask_not_all_zeros((M, M)),)),
        ('masked_select', (M, M), (mask_not_all_zeros((M,)),), 'broadcast_rhs'),
        ('masked_select', (M,), (mask_not_all_zeros((M, M)),), 'broadcast_lhs'),
        ('masked_select', (M, 1, M), (mask_not_all_zeros((M, M)),),
         'broadcast_all'),
        ('masked_select', (), (torch.tensor(1, dtype=torch.bool),), 'scalar'),
        ('masked_select', (M, M), (torch.tensor(1, dtype=torch.bool),), 'scalar_broadcast_rhs'),
        ('masked_select', (), (mask_not_all_zeros((M, M)),), 'scalar_broadcast_lhs'),
        ('masked_fill', (M, M), (torch.BoolTensor(M, M).bernoulli_(), 10)),
        ('masked_fill', (M, M), (torch.BoolTensor(M, M).bernoulli_(), ()), 'tensor'),
        ('masked_fill', (M,), (torch.BoolTensor(M, M).bernoulli_(), 10), 'broadcast_lhs'),
        ('masked_fill', (M, M), (torch.BoolTensor(M,).bernoulli_(), 10), 'broadcast_rhs'),
        ('masked_fill', (), (torch.tensor(0, dtype=torch.bool).bernoulli_(), 10), 'scalar'),
        ('masked_fill', (), (torch.tensor(0, dtype=torch.bool).bernoulli_(), ()),
         'scalar_variable'),
        ('masked_fill', (M, M), (torch.tensor(0, dtype=torch.bool).bernoulli_(), 10),
         'scalar_broadcast_rhs'),
        ('masked_scatter', (M, M), (torch.BoolTensor(M, M).bernoulli_(), (M, M))),
        ('masked_scatter', (M,), (torch.BoolTensor(M, M).bernoulli_(), (M, M)),
         'broadcast_lhs'),
        ('masked_scatter', (M, M), (torch.BoolTensor(M,).bernoulli_(), (M, M)),
         'broadcast_rhs'),
        ('masked_scatter', (M, M), (bernoulli_scalar(), (M, M)), 'scalar'),
        ('masked_scatter', (M, M), (bernoulli_scalar(), (M, M)),
         'scalar_broadcast_rhs'),
        ('maximum', (S, S), ((S, S),)),
        ('minimum', (S, S), ((S, S),)),
        ('resize_', (S, S, S), (torch.Size([S * S, S])), 'fewer_dims'),
        ('resize_', (), (dont_convert(()),), 'scalar'),
        ('resize_', (), (torch.Size([1, 1, 1])), 'scalar_to_dims'),
        ('resize_as_', (), (non_differentiable(torch.tensor(5.)),), 'scalar'),
        ('resize_as_', (), (non_differentiable(torch.randn((1, 1, 1))),), 'scalar_to_dims'),
        ('resize_as_', (S, S, S), (non_differentiable(torch.randn(S * S, S)),)),
        ('sort', (S, M, S), NO_ARGS),
        ('sort', (S, M, S), (1,), 'dim'),
        ('sort', (S, M, S), (1, True), 'dim_desc'),
        ('sort', (), NO_ARGS, 'scalar'),
        ('sort', (), (0,), 'dim_scalar'),
        ('sort', (), (0, True), 'dim_desc_scalar'),
        ('msort', (S, M, S), NO_ARGS),
        ('topk', (S, M, S), (3,)),
        ('topk', (S, M, S), (3, 1), 'dim', (), [1]),
        ('topk', (S, M, S), (3, 1, True), 'dim_desc', (), [1]),
        ('topk', (S, M, S), (3, 1, True, True), 'dim_desc_sort', (), [1]),
        ('topk', (), (1,), 'scalar'),
        ('topk', (), (1, 0), 'dim_scalar', (), [1]),
        ('topk', (), (1, 0, True), 'dim_desc_scalar', (), [1]),
        ('topk', (), (1, 0, True, True), 'dim_desc_sort_scalar', (), [1]),
        ('take', (S, S, S), (torch.LongTensor([[-3, 2], [20, 2]]),)),
        ('take', (S, S, S), (torch.tensor(0, dtype=torch.int64),), 'scalar_index'),
        ('take', (), (torch.LongTensor([0]),), 'scalar_data'),
        ('take', (), (torch.tensor(0, dtype=torch.int64),), 'scalar_both'),
        ('where', (M, M), (mask_not_all_zeros((M, M)), (M, M)), '', (True,)),
        ('where', (M, 1, M), (mask_not_all_zeros((M, M)), (M, M, 1)), 'broadcast_all', (True,)),
        ('where', (), (bernoulli_scalar(), ()), 'scalar', (True,)),
        ('where', (M, 1, M), (bernoulli_scalar(), (M, M, 1)), 'scalar_broadcast_mask', (True,)),
        ('where', (), (mask_not_all_zeros((M, M)), ()), 'scalar_broadcast_non_mask', (True,)),
        ('__getitem__', torch.randn(S, S, S), (dont_convert([1, 2]),)),
        ('__getitem__', torch.randn(S, S, S), (slice(0, 3),), 'slice'),
        ('__getitem__', torch.randn(S, S, S), (dont_convert([slice(0, 3), 1]),), 'slice_index'),
        ('__getitem__', torch.randn(S, S, S), (dont_convert([[0, 2, 3], [1, 3, 3], [0, 0, 2]]),), 'adv_index'),
        ('__getitem__', torch.randn(S, S, S), (dont_convert([[0, 0, 3], [1, 1, 3], [0, 0, 2]]),), 'adv_index_dup'),
        ('__getitem__', torch.randn(S, S, S), (dont_convert([slice(None), slice(None), [0, 3]]),), 'adv_index_end'),
        ('__getitem__', torch.randn(S, S, S), (dont_convert([slice(None), [0, 3], slice(None)]),), 'adv_index_mid'),
        ('__getitem__', torch.randn(S, S, S), (dont_convert([[0, 3], slice(None), slice(None)]),), 'adv_index_beg'),
        ('__getitem__', torch.randn(S, S, S), (dont_convert([[0, 3], [1, 2], slice(None)]),), 'adv_index_comb'),
        ('__getitem__', torch.randn(S, S, S), (dont_convert([[0, 3], ]),), 'adv_index_sub'),
        ('__getitem__', torch.randn(S, S, S), (dont_convert([[0, 3], slice(None)]),), 'adv_index_sub_2'),
        ('__getitem__', torch.randn(S, S, S), (dont_convert([[0, 3], Ellipsis]),), 'adv_index_sub_3'),
        ('__getitem__', torch.randn(S, S, S), (dont_convert([[0, 2, 3], [1, 3, 3],
                                                             torch.LongTensor([0, 0, 2])]),), 'adv_index_var'),
        ('to_sparse', (S, S), (), '', (), (), [], lambda x: x.to_dense()),
        ('triangular_solve', (S, M), ((S, S), ), '', (), NO_ARGS, [skipCPUIfNoLapack, skipCUDAIfNoMagma]),
        ('kron', (S, S), ((M, L),))
    ]

def create_input(call_args, requires_grad=True, non_contiguous=False, call_kwargs=None, dtype=torch.double, device=None):
    if not isinstance(call_args, tuple):
        call_args = (call_args,)

    def map_arg(arg):
        def maybe_non_contig(tensor):
            return tensor if not non_contiguous else make_non_contiguous(tensor)

        if isinstance(arg, torch.Size) or isinstance(arg, dont_convert):
            return arg
        elif isinstance(arg, tuple) and len(arg) == 0:
            var = torch.randn((), dtype=dtype, device=device)
            var.requires_grad = requires_grad
            return var
        elif isinstance(arg, tuple) and not isinstance(arg[0], torch.Tensor):
            return Variable(maybe_non_contig(torch.randn(*arg, dtype=dtype, device=device)), requires_grad=requires_grad)
        # double check casting
        elif isinstance(arg, non_differentiable):
            if isinstance(arg.tensor, torch.Tensor):
                return maybe_non_contig(arg.tensor.to(device=device))
            return maybe_non_contig(arg.tensor.to(device=device))
        elif isinstance(arg, torch.Tensor):
            if arg.dtype == torch.float:
                arg = arg.double()
            if arg.dtype == torch.cfloat:
                arg = arg.to(torch.cdouble)
            if arg.is_complex() != dtype.is_complex:
                raise RuntimeError("User provided tensor is real for a test that runs with complex dtype, ",
                                   "which is not supported for now")
            # NOTE: We do clone() after detach() here because we need to be able to change size/storage of v afterwards
            v = maybe_non_contig(arg).detach().to(device=device).clone()
            v.requires_grad = requires_grad and (v.is_floating_point() or v.is_complex())
            return v
        elif callable(arg):
            return map_arg(arg(dtype=dtype, device=device))
        else:
            return arg
    args_out = tuple(map_arg(arg) for arg in call_args)
    kwargs_out = {k: map_arg(v) for k, v in call_kwargs.items()} if call_kwargs else {}
    return args_out, kwargs_out


def _compare_trilu_indices(
        self, row, col, offset=0, dtype=torch.long, device='cpu'):
    if row == 0 or col == 0:
        # have to handle this separately as tril and triu does not take
        # empty matrix as input
        self.assertEqual(
            torch.empty(0, 2, dtype=dtype, device=device).transpose(0, 1),
            torch.tril_indices(row, col, offset, dtype=dtype, device=device))

        self.assertEqual(
            torch.empty(0, 2, dtype=dtype, device=device).transpose(0, 1),
            torch.triu_indices(row, col, offset, dtype=dtype, device=device))

    else:
        # TODO(#38095): Replace assertEqualIgnoreType. See issue #38095
        self.assertEqualIgnoreType(
            torch.ones(row, col, device='cpu')
                 .tril(offset).nonzero().to(dtype).transpose(0, 1),
            torch.tril_indices(row, col, offset, dtype=dtype, device=device))

        # TODO(#38095): Replace assertEqualIgnoreType. See issue #38095
        self.assertEqualIgnoreType(
            torch.ones(row, col, device='cpu')
                 .tril(offset).nonzero().to(dtype).transpose(0, 1),
            torch.tril_indices(row, col, offset, dtype=dtype, device=device))


def _compare_large_trilu_indices(
        self, row, col, offset=0, dtype=torch.long, device='cpu'):
    l = torch.ones(row, col, dtype=dtype, device='cpu').tril(offset) \
             .nonzero()[-100:-1, :].transpose(0, 1).to(device)
    torch.cuda.empty_cache()

    r = torch.tril_indices(
        row, col, offset, dtype=dtype, device=device)[:, -100:-1]
    self.assertEqual(l, r)
    torch.cuda.empty_cache()

    l = torch.ones(row, col, dtype=dtype, device='cpu').triu(offset) \
             .nonzero()[-100:-1, :].transpose(0, 1).to(device)
    torch.cuda.empty_cache()

    r = torch.triu_indices(
        row, col, offset, dtype=dtype, device=device)[:, -100:-1]
    self.assertEqual(l, r)
    torch.cuda.empty_cache()

# (
#   row
#   col
#   offset (optional)
#   dtype (optional)
# )
tri_tests_args = [
    (1, 1),
    (3, 3),
    (3, 3, 1),
    (3, 3, 2),
    (3, 3, 200),
    (3, 3, -1),
    (3, 3, -2),
    (3, 3, -200),
    (0, 3, 0),
    (0, 3, 1),
    (0, 3, -1),
    (3, 0, 0),
    (3, 0, 1),
    (3, 0, -1),
    (0, 0, 0),
    (0, 0, 1),
    (0, 0, -1),
    (3, 6, 0),
    (3, 6, 1),
    (3, 6, 3),
    (3, 6, 9),
    (3, 6, -1),
    (3, 6, -3),
    (3, 6, -9),
    (6, 3, 0),
    (6, 3, 1),
    (6, 3, 3),
    (6, 3, 9),
    (6, 3, -1),
    (6, 3, -3),
    (6, 3, -9),
    (258, 253, 1, torch.float32),
    (257, 258, 1, torch.float64),
    (258, 258, 1, torch.short),
    (3, 513, 1, torch.long),
    (513, 3, 1, torch.int),
    (513, 0, 1, torch.double),
    (1024, 1024),
    (1024, 1024, 500, torch.float32),
    (1024, 1024, 1023),
    (1024, 1024, -500),
    (1023, 1025),
    (1025, 1023, 1022),
    (1024, 1024, -500),
    (3, 2028),
    (3, 2028, 1),
    (3, 2028, -1),
    (2028, 3),
    (2028, 1),
    (2028, 1, -1)
]

tri_large_tests_args: List[Tuple[int, ...]] = [
    # Large test cases below are deliberately commented out to speed up CI
    # tests and to avoid OOM error. When modifying implementations of
    # tril_indices and triu_indices, please enable these tests and make sure
    # they pass.
    #
    # (1, 268435455),
    # (5000, 5000),
    # (10000, 10000),
    # (268435455, 1),
    # (134217727, 2, 1),
    # (2, 134217727, 1),
    # (536870901, 1),
    # (1, 536870901),
    # (268435455, 2, 1),
    # (2, 268435455, 1)
]


def run_additional_tri_tests(self, device):
    x = torch.ones(
        3, 3, dtype=torch.long, device=device, layout=torch.strided)
    l = x.tril(0).nonzero().transpose(0, 1)
    u = x.triu(0).nonzero().transpose(0, 1)
    self.assertEqual(l, torch.tril_indices(3, 3, device=device))
    self.assertEqual(
        l, torch.tril_indices(3, 3, device=device, layout=torch.strided))

    self.assertEqual(u, torch.triu_indices(3, 3, device=device))
    self.assertEqual(
        u, torch.triu_indices(3, 3, device=device, layout=torch.strided))

    self.assertRaises(
        RuntimeError,
        lambda: torch.triu_indices(
            1, 1, device=device, layout=torch.sparse_coo))

    self.assertRaises(
        RuntimeError,
        lambda: torch.tril_indices(
            1, 1, device=device, layout=torch.sparse_coo))


def unpack_variables(args):
    if istuple(args):
        return tuple(unpack_variables(elem) for elem in args)
    else:
        return args


EXCLUDE_FUNCTIONAL = {
    'addmm',
    'addmm_',
    'addbmm',
    'baddbmm',
    'addmv',
    'addmv_',
    'addr',
    'addr_',
    'reshape',
    'where'  # argument order
}
EXCLUDE_GRADCHECK: Dict[str, Any] = {
}
EXCLUDE_GRADGRADCHECK: Dict[str, Any] = {
}
EXCLUDE_GRADGRADCHECK_BY_TEST_NAME = {
    # *det methods uses svd in backward when matrix is not invertible. However,
    # svd backward is unstable unless the matrix has positive distinct singular
    # values. Generated random matrices satisfy this with high probability, but
    # we can't rely on it. So only test gradgrad on invertible test cases and
    # _distinct_singular_values.
    'test_det',
    'test_det_1x1',
    'test_det_symmetric',
    'test_det_symmetric_psd',
    'test_det_dim2_null',
    'test_det_rank1',
    'test_det_rank2',
    'test_det_batched',
    'test_det_batched_1x1',
    'test_det_batched_symmetric',
    'test_det_batched_symmetric_psd',
    # `other` expand_as(self, other) is not used in autograd.
    'test_expand_as',
    'test_logdet',
    'test_logdet_1x1',
    'test_logdet_symmetric',
    'test_logdet_batched',
    'test_logdet_batched_1x1',
    'test_logdet_batched_symmetric',
    'test_slogdet_1x1_neg_det',
    'test_slogdet_neg_det',
    'test_slogdet_symmetric',
    'test_slogdet_batched_1x1_neg_det',
    'test_slogdet_batched_symmetric',
    'test_cdist',
}


def exclude_tensor_method(name, test_name):
    # there are no tensor equivalents for these (inplace or out)
    exclude_all_tensor_method_by_test_name = {
        'test_slice',
        'test_where',
        'test_where_broadcast_all',
        'test_where_scalar',
        'test_where_scalar_broadcast_mask',
        'test_where_scalar_broadcast_non_mask',
        'test_var_mean_keepdim_dim_1d',
        'test_var_mean_keepdim_dim',
        'test_var_mean_dim_1d',
        'test_var_mean_dim',
        'test_var_mean',
        'test_std_mean_keepdim_dim_1d',
        'test_std_mean_keepdim_dim',
        'test_std_mean_dim_1d',
        'test_std_mean_dim',
        'test_std_mean',
        'test_view_as_complex',
        'test_view_as_real_complex',
        'test_real_complex',
        'test_imag_complex',
        'test_complex'
    }
    # there are no out-of-place tensor equivalents for these
    exclude_outplace_tensor_method = {
        'index_add',
        'index_copy',
        'index_fill',
        'masked_fill',
        'masked_scatter',
        'scatter',
        'scatter_add',
        'det',
    }
    if test_name in exclude_all_tensor_method_by_test_name:
        return True
    is_magic_method = name[:2] == '__' and name[-2:] == '__'
    is_inplace = name[-1] == "_" and not is_magic_method
    if not is_inplace and name in exclude_outplace_tensor_method:
        return True
    if 'fft.' in name:
        return True
    return False<|MERGE_RESOLUTION|>--- conflicted
+++ resolved
@@ -298,7 +298,6 @@
                                     low=None, high=None,
                                     requires_grad=False))),)
 
-<<<<<<< HEAD
 def sample_inputs_linalg_inv(op_info, device, dtype, requires_grad=False):
     """
     This function generates always invertible input for torch.linalg.inv using
@@ -323,7 +322,7 @@
         a.requires_grad = requires_grad
         out.append(SampleInput(a))
     return out
-=======
+
 def np_sinc_with_fp16_as_fp32(x):
     # Wraps numpy's sinc function so that fp16 values are promoted to fp32
     # before sinc is invoked. Context: numpy's sinc returns NaN when evaluated
@@ -348,7 +347,6 @@
                                           low=None, high=None,
                                           requires_grad=requires_grad), shape))
                  for size, shape in test_cases)
->>>>>>> c348faed
 
 def np_unary_ufunc_integer_promotion_wrapper(fn):
     # Wrapper that passes PyTorch's default scalar
@@ -1034,7 +1032,6 @@
                    promotes_integers_to_float=True,
                    handles_complex_extremals=False,
                    test_complex_grad=False),
-<<<<<<< HEAD
     OpInfo('linalg.inv',
            aten_name='linalg_inv',
            op=torch.linalg.inv,
@@ -1042,7 +1039,7 @@
            test_inplace_grad=False,
            supports_tensor_out=True,
            sample_inputs_func=sample_inputs_linalg_inv,
-=======
+           decorators=[skipCUDAIfNoMagma, skipCPUIfNoLapack]),
     OpInfo('linalg.solve',
            aten_name='linalg_solve',
            op=torch.linalg.solve,
@@ -1070,7 +1067,6 @@
            test_inplace_grad=False,
            supports_tensor_out=False,
            sample_inputs_func=sample_inputs_pinverse,
->>>>>>> c348faed
            decorators=[skipCUDAIfNoMagma, skipCPUIfNoLapack]),
 ]
 
