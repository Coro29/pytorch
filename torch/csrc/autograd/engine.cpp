#include <torch/csrc/autograd/engine.h>

#include <torch/csrc/autograd/function.h>
#include <torch/csrc/autograd/functions/basic_ops.h>
#include <torch/csrc/autograd/grad_mode.h>
#include <torch/csrc/autograd/anomaly_mode.h>
#include <torch/csrc/autograd/variable.h>
#include <torch/csrc/utils/memory.h>

#include <ATen/DeviceGuard.h>
#include <ATen/ExpandUtils.h>
#include <ATen/Parallel.h>
#include <c10/util/Exception.h>
#include <c10/core/Stream.h>
#include <c10/core/Event.h>
#include <c10/core/DeviceGuard.h>
#include <c10/util/Optional.h>
#include <c10/core/StreamGuard.h>

#include <atomic>
#include <condition_variable>
#include <cstdint>
#include <functional>
#include <iostream>
#include <memory>
#include <mutex>
#include <set>
#include <string>
#include <thread>
#include <unordered_set>
#include <typeinfo>
#include <sstream>
#include <queue>
#include <TH/TH.h>

namespace torch { namespace autograd {

namespace {
static bool in_bad_autograd_fork =
    false; // True for children forked after engine's thread pool init

// Called in the forked child if engine's thread pool has already been
// initialized
static void forked_autograd_child() { in_bad_autograd_fork = true; }

// Should be called before unsafe for forks (thread pool) calls
static void track_bad_autograd_forks() {
#ifndef WIN32
  static std::once_flag flag;
  std::call_once(
      flag, [&] { pthread_atfork(nullptr, nullptr, forked_autograd_child); });
#endif
}
}

// Threads spawned by the engine are assigned a 'worker_device' specifying
// what device they process work for. This variable is initialized at:
// 1. thread creation time for CUDA, XLA device threads, as they are
//    spinning threads waiting for works on their device.
// 2. before the graph task execution for CPU threads, as for each
//    backward call we use the caller thread to drive engine execution.
// This is used when handling reentrant backwards calls;
// See Note [Reentrant backwards]
static thread_local int worker_device = NO_DEVICE;

// This variable is true if ALL invocations in the stack of re-entrant engine
// invocations are imperative backwards. This special variable is needed for the
// gradient checkpointing feature only.
static thread_local bool checkpoint_valid = true;

// Number of nested reentrant backwards calls currently on this thread
static thread_local int current_depth = 0;

// For all device threads (i.e. CUDA, XLA), total_depth represents the total nested
//   reentrant backwards depths over all device threads.
// For CPU devices, it is the total depth associated with the original backward call.
static thread_local int total_depth = 0;

// The current GraphTask being executed by this thread. This helps
// queue_callback() to find the target GraphTask to append final callbacks.
static thread_local std::shared_ptr<GraphTask> current_graph_task = nullptr;
<<<<<<< HEAD

// Returns true when t2 should be (weakly) BEFORE t1 in the queue.
// Shutdown tasks are first and then empty NodeTask are next.
struct CompareNodeTaskTime {
  bool operator()(NodeTask const & t1, NodeTask const & t2) {
    if (t2.isShutdownTask_) {
      return true;
    } else if (!t1.fn_ || t1.isShutdownTask_) {
      return false;
    } else if (!t2.fn_) {
      return true;
    } else if (t1.getReentrantDepth() == t2.getReentrantDepth()) {
      return t1.fn_->sequence_nr() < t2.fn_->sequence_nr();
    } else {
      return t1.getReentrantDepth() < t2.getReentrantDepth();
    }
  }
};
=======
>>>>>>> c006d282

// Every autograd worker thread is associated with a ready queue, which specifies
// the stream of work of this thread to do. This shared_ptr is a thread_local
// pointer to each thread's ready_queue, and it should be initialized via the
// Engine::init_local_ready_queue() call in each corresponding thread before execution.
//
// The CUDA, XLA threads are shared among all invocations of backwards via
// device_ready_queues_, while CPU threads are dedicated to processing CPU work for
// the backward they invoked. So any given graph task maintains its own cpu_ready_queue_
// where you should send work for it to be done
//
// For reentrant backward calls, if we spawn new thread from the current thread
// because we reached the maximum depth, the new thread will just reuse the same
// ReadyQueue with the parent thread for performance improvement.
// see Note [Reentrant backwards] for more details.
static thread_local std::shared_ptr<ReadyQueue> local_ready_queue = nullptr;

// Note [Reentrant backwards]
// ~~~~~~~~~~~~~~~~~~~~~~~~~~
// To understand the reentrant backwards problem, we have to notice two
// aspects of how the autograd engine is implemented today:
//
//  1. When you call Engine::execute(), you want to block until
//  differentiation finishes so that you can get the final result variables
//  of the backwards pass.
//
//  2. The engine operates by having a single worker thread per work queue,
//  and every work queue is pinned to a specific device where the
//  operation is executed.
//
// The problem is, suppose that you call backward() inside of a worker
// thread.  By property (1), we're supposed to block until the nested task
// finishes.  However, by property (2), this worker thread is on the
// hook for processing the tasks assigned to it; we better not block,
// because then all of our backward executions (including the one we
// just started) will deadlock!
//
// We maintain a pool of threads waiting for work to do
// When a reentrant backwards call occurs, the current thread blocks
// and a thread from the pool is woken up to complete the blocking tasks and an
// any other tasks that would have been assigned to that worker. If there are no
// threads available, a new thread is spawned. The new thread will continue
// processing tasks from the same ReadyQueue as the parent worker
//
// When the GraphTask is finished, the parent worker thread that is waiting on
// the task is notified and the current thread returns to the pool.

// Note [Streaming backwards]
// ~~~~~~~~~~~~~~~~~~~~~~~~~~
// On CUDA devices the autograd engine's device operations are run on the
// same stream that ran them in forward. This requires automatically
// syncing the streams so that function A finishes producing its
// output before function B consumes it.
//
// This synchronization occurs when outputs are placed into input buffers.
// The functions corresponding to input buffer positions have metadata
// recording their streams from forward, and during backward this
// data is used to sync the producer's stream with the consumer's.
//
// When a CUDA function is run either all its inputs were accumulated on the
// stream used to run the function OR the inputs are on different devices
// and the function is responsible for properly acquiring them.
//
// Historically, the autograd engine ran all CUDA operations on their
// device's DEFAULT stream. This meant that syncing (implicitly or
// explicitly) with the default streams was required before and after
// calling backward(). It also meant, however, that syncing with
// the default streams after backward() was sufficient to ensure
// that backward() had finished running. To preserve this historic
// behavior the engine records "leaf streams," the streams of the
// leaf variables, and syncs them with their device's default stream
// at the end of backward. All other streams are already synchronized
// to happen before at least one leaf stream (per the above), so syncing
// the leaf streams with the default streams is sufficient to implement
// the historic behavior.

int NodeTask::getReentrantDepth() const {
  std::shared_ptr<GraphTask> graph_task = base_.lock();
  if (graph_task) {
    return graph_task->reentrant_depth_;
  } else {
    // The graph task is no longer valid indicating an error. As a result, we
    // try to move this to the front of the queue to ensure the autograd
    // engine threads pick up this error soon.
    return std::numeric_limits<int>::max();
  }
}

bool graph_task_completed(const std::shared_ptr<GraphTask>& graph_task) {
  return graph_task->outstanding_tasks_.load() == 0 ||
      (graph_task->exit_on_error_ && graph_task->has_error_.load());
}

auto ReadyQueue::push(NodeTask item, bool incrementOutstandingTasks) -> void {
  {
    // Lock mutex for writing to heap_
    std::lock_guard<std::mutex> lock(mutex_);
    if (incrementOutstandingTasks) {
      std::shared_ptr<GraphTask> graph_task = item.base_.lock();
      TORCH_INTERNAL_ASSERT(graph_task, "GraphTask is no longer valid!");
      ++graph_task->outstanding_tasks_;
    }
    heap_.push(std::move(item));
  }
  not_empty_.notify_one();
}

auto ReadyQueue::pushShutdownTask() -> void {
  {
    std::lock_guard<std::mutex> lock(mutex_);
    heap_.push(NodeTask({}, nullptr, InputBuffer(0), true));
  }
  not_empty_.notify_one();
}

size_t ReadyQueue::size() const {
  // Lock mutex for accesses to heap_
  std::unique_lock<std::mutex> lock(mutex_);
  return heap_.size();
}

auto ReadyQueue::pop() -> NodeTask {
  // Lock mutex for accesses to heap_
  std::unique_lock<std::mutex> lock(mutex_);
  not_empty_.wait(lock, [this]{ return !heap_.empty(); });
  // NOLINTNEXTLINE(cppcoreguidelines-pro-type-const-cast)
  auto task = std::move(const_cast<NodeTask&>(heap_.top())); heap_.pop();
  return task;
}

bool ReadyQueue::empty() const {
  // Lock mutex for accesses to heap_
  std::unique_lock<std::mutex> lock(mutex_);
  return heap_.empty();
}

// This limit is based on the default python recursion limit which is 1000
Engine::Engine() : max_recursion_depth_(100), non_reentrant_device_thread_count_(0) {}

// Send shutdown tasks to all device_ready_queues_ if no backward tasks are running
// Even though readyQueue should be empty, shutdown tasks have the highest priority
Engine::~Engine() {
  bool noBackward = true;
  for (auto& queue: device_ready_queues_) {
    noBackward =  noBackward && queue->empty();
  }
  if (noBackward) {
    for (auto& queue : device_ready_queues_) {
     queue->pushShutdownTask();
    }
    // Do not wait for termination of global threads on Windows
    // Because CRT terminates DLL threads before calling
    // global object destructors
#if !defined(_WIN32) || !defined(C10_BUILD_SHARED_LIBS)
    std::unique_lock<std::mutex> lk(non_reentrant_device_thread_finish_mutex_);
    while(non_reentrant_device_thread_count_.load() != 0) {
      non_reentrant_device_thread_finish_.wait(lk);
    }
#endif
  }
  // Otherwise threads are leaked
}

void Engine::release_workers() {
  std::unique_lock<std::mutex> lk(non_reentrant_device_thread_finish_mutex_);
  non_reentrant_device_thread_count_.store(0);
  non_reentrant_device_thread_finish_.notify_one();
}

void Engine::set_device(int device) {
  // NB: We MUST NOT construct the guard for device CPU,
  // as in some settings we compile with cuda, but
  // have lazy stubs for CUDA functionality (so actually
  // attempting to setup a guard(CPU_DEVICE) will cause an
  // error, because it will still query cudaGetDevice).
  //
  // Don't use DeviceGuard here because its destructor may be called before the
  // device is reset. This is fine because the device is thread local.
  if (device != CPU_DEVICE) {
    for (size_t i = 0; i < static_cast<size_t>(c10::DeviceType::COMPILE_TIME_MAX_DEVICE_TYPES); i++) {
      auto* impl = c10::impl::device_guard_impl_registry[i].load();
      if (impl && device < impl->deviceCount()) {
        impl->setDevice(at::Device(static_cast<c10::DeviceType>(i), device));
      }
    }
  }
  worker_device = device;
}

auto Engine::thread_init(int device, const std::shared_ptr<ReadyQueue>& ready_queue) -> void {
  at::init_num_threads();
  // thread_init should only be called by device threads other than CPU_DEVICE
  TORCH_INTERNAL_ASSERT(device != CPU_DEVICE);

  // Note [Allocating GPUs to autograd threads]
  // ~~~~~~~~~~~~~~~~~~~~~~~~~~~~~~~~~~~~~~~~~~
  // What's our strategy here?  Originally, the autograd engine was written
  // with only CUDA in mind.  We allocate one thread to handle all CPU
  // operations, and a thread per CUDA device.
  //
  // But what if we have OTHER devices?  There are two plausible
  // strategies:
  //
  //  - We can allocate threads equal to max(num_cuda_devices, num_xla_devices,
  //    ...) and colocate cuda device 0 with xla device 0
  //  - We can allocate threads equal to sum(num_cuda_devices, num_xla_devices,
  //    ...) keeping everyone separate.
  //
  // We don't have any good reason to prefer one or the other, so we've
  // arbitrarily picked to colocate devices.  Maybe the other approach is
  // better.
  set_device(device);

  // initialize each device thread's thread local ready queue with the ready queue
  // that is created before the thread initialization
  init_local_ready_queue(ready_queue);

  std::shared_ptr<GraphTask> graph_task = nullptr;
  thread_main(graph_task, /* reentrant_thread */ false);
  // Notify about shutdown
  {
    std::unique_lock<std::mutex> lk(non_reentrant_device_thread_finish_mutex_);
    non_reentrant_device_thread_count_.fetch_sub(1);
    non_reentrant_device_thread_finish_.notify_one();
  }
}

// The guard that sets and restores current_graph_task.
struct GraphTaskGuard {
  GraphTaskGuard(std::shared_ptr<GraphTask> graph_task) {
    last_graph_task_ = std::move(current_graph_task);
    current_graph_task = std::move(graph_task);
  }
  ~GraphTaskGuard() { restore_current_graph_task(); }

  void restore_current_graph_task() {
    current_graph_task = std::move(last_graph_task_);
  }

  std::shared_ptr<GraphTask> last_graph_task_;
};

// NOTE: graph_tasks do not necessarily form a stack. Imagine this
// case:
//
//    +----> Eval1
//  Root
//    +----> Eval2
//
// Once Root is executed, both Eval1 and Eval2 are added to the ready queue.
// Next, Eval1 is run and this causes the worker to enter thread_main again.
// Then, it pops the next task from the queue, but at this point it is Eval2.
// It enters thread_main once again, but now with graph_task of Eval2, which is
// completely unrelated to that of Eval1 (it's not a recursive call).
// It's all ok and is handled right now, but it should be accounted for
// in case this code is to be changed.
//
// thread_main is used by:
// 1). autograd threads for devices (i.e. CUDA, XLA)
// 2). the caller/owning thread of the backward call on CPU (sync mode)
// 3). Renetrant backward that invoked by either 1) or 2)
// The exit conditions are different for the above three cases.
// For 1), we are spinning on running the thread_main on device autograd
//         threads throughout the Engine lifetime, thread_main will get
//         terminated during Engine destruction by pushing shutdown tasks
// For 2), the owning thread of the backward call drives the thread_main
//         synchronously until the graph_task of that owning thread is
//         completed and exit the thread_main to continue executing the
//         result of caller's code.
// For 3), the reentrant backward (with reentrant_thread=true) that invokes
//         thread_main, either from 1) or 2), will not spin and will exit as
//         long as graph_task is completed and notify the owning thread as
//         needed.
auto Engine::thread_main(
    const std::shared_ptr<GraphTask>& graph_task,
    bool reentrant_thread) -> void {
  // Either reentrant_thread should be false or we should pass in a non-null
  // graph_task.
  TORCH_INTERNAL_ASSERT(reentrant_thread != (graph_task == nullptr));

  // local_ready_queue should already been initialized when we get into thread_main
  TORCH_INTERNAL_ASSERT(local_ready_queue != nullptr);
  // Why the test on graph_task->outstanding_tasks_?  See
  // Note [Reentrant backwards]
  while (!reentrant_thread || graph_task->outstanding_tasks_ > 0) {
    // local_graph_task represents the graph_task we retrieve from the queue.
    // The outer graph_task represents the overall graph_task we need to execute
    // for reentrant execution.
    std::shared_ptr<GraphTask> local_graph_task;
    {
      // Scope this block of execution since NodeTask is not needed after this
      // block and can be deallocated (release any references to grad tensors
      // as part of inputs_).
      NodeTask task = local_ready_queue->pop();
      // This will only work if the worker is running a non backward task
      // TODO Needs to be fixed this to work in all cases
      if (task.isShutdownTask_) {
        C10_LOG_API_USAGE_ONCE("torch.autograd.thread_shutdown");
        break;
      }

      if (!(local_graph_task = task.base_.lock())) {
        // GraphTask for function is no longer valid, skipping further
        // execution.
        continue;
      }

      if (task.fn_ && !local_graph_task->has_error_.load()) {
        AutoGradMode grad_mode(local_graph_task->grad_mode_);
        try {
          // The guard sets the thread_local current_graph_task on construction
          // and restores it on exit. The current_graph_task variable helps
          // queue_callback() to find the target GraphTask to append final
          // callbacks.
          GraphTaskGuard guard(local_graph_task);
          evaluate_function(local_graph_task, task.fn_.get(), task.inputs_);
        } catch (std::exception& e) {
          thread_on_exception(local_graph_task, task.fn_, e);
        }
      }
    }

    // Decrement the outstanding tasks.
    --local_graph_task->outstanding_tasks_;

    // Check if we've completed execution.
    if (graph_task_completed(local_graph_task)) {
      mark_graph_task_completed(local_graph_task);

      // The CPU worker thread is actually the thread that initially requested
      // the autograd computation (i.e. `backward()/grad()` starts on CPU). Now
      // that we're done, we need to break out of the worker loop so we can
      // continue executing the rest of the calling code!
      if (worker_device == CPU_DEVICE) {
        break;
      }

      auto base_owner = local_graph_task->owner_;
      // The current worker thread finish the graph_task, but the owning thread
      // of the graph_task might be sleeping on pop() if it does not have work.
      // So we need to send a dummy function task to the owning thread just to
      // ensure that it's not sleeping, so that we can exit the thread_main.
      // If it has work, it might see that graph_task->outstanding_tasks_ == 0
      // before it gets to the task, but it's a no-op anyway.
      //
      // NB: This is not necessary if the current thread is the owning thread.
      if (worker_device != base_owner) {
        // Synchronize outstanding_tasks_ with queue mutex
        std::atomic_thread_fence(std::memory_order_release);
        ready_queue_by_index(local_graph_task, base_owner)
            ->push(NodeTask(local_graph_task, nullptr, InputBuffer(0)));
      }
    }
  }
}


// Reentrant call will re-use the graph_task's owner thread ready_queue for
// queueing tasks (NOTE: this is not true in the async_mode of the engine).
// While we can create separate ready queue for each new reentrant
// thread, but sharing the same cpu_ready_queue with parent thread is a
// performance improvement and cuda thread still have to do the same thing.
void Engine::reentrant_thread_init() {
  at::init_num_threads();
  auto tp_shared = thread_pool_shared_;
  while(true) {
    std::unique_lock<std::mutex> lk(tp_shared->mutex_);
    ++thread_pool_shared_->num_workers_;
    tp_shared->work_.wait(lk, [&tp_shared]{ return !tp_shared->graphtasks_queue_.empty();});
    --thread_pool_shared_->num_workers_;
    auto task = tp_shared->graphtasks_queue_.front();
    tp_shared->graphtasks_queue_.pop();
    lk.unlock();
    std::shared_ptr<GraphTask> graph_task;
    if (!(graph_task = task.lock())) {
      LOG(INFO) << "GraphTask has expired, skipping reentrant execution";
      continue;
    }
    set_device(graph_task->owner_);
    // set the local_ready_queue to the ready queue on the graph_task->owner_ device
    local_ready_queue = ready_queue_by_index(graph_task, graph_task->owner_);
    total_depth = graph_task->reentrant_depth_;
    thread_main(graph_task, /* reentrant thread*/ true);
  }
}

void Engine::thread_on_exception(
    std::shared_ptr<GraphTask> graph_task,
    const std::shared_ptr<Node>& fn,
    std::exception& e) {
  graph_task->set_exception(e, fn);
}

void GraphTask::set_exception_without_signal(const std::shared_ptr<Node>& fn) {
  std::unique_lock<std::mutex> lock(mutex_);
  if (!has_error_.load()) {
    if (AnomalyMode::is_enabled() && fn) {
      fn->metadata()->print_stack(fn->name());
    }
    has_error_ = true;
  }
}

void GraphTask::set_exception(
    std::exception& e,
    const std::shared_ptr<Node>& fn) {
  set_exception_without_signal(fn);
  future_result_->setErrorIfNeeded(e.what());
}

static variable_list call_pre_hooks(Node& fn, variable_list inputs) {
  for (const auto& hook : fn.pre_hooks()) {
    inputs = (*hook)(inputs);
  }
  return inputs;
}

static variable_list call_post_hooks(Node& fn, variable_list outputs, const variable_list& inputs) {
  for (const auto& hook : fn.post_hooks()) {
    outputs = (*hook)(outputs, inputs);
  }
  return outputs;
}

static bool is_compatible_type(const at::TensorOptions& expected, const at::TensorOptions& actual) {
  // Types are compatible if they exactly match or if the gradient is a sparse
  // version of the expected type.
  return expected.type_equal(actual) || (actual.is_sparse() && expected.device().type() == actual.device().type());
}

void validate_outputs(
    const edge_list& edges,
    variable_list& grads,
    const std::function<std::string(const std::string&)>& format_error) {
  if (grads.size() != edges.size()) {
    std::stringstream ss;
    ss << "invalid number of gradients - expected ";
    ss << edges.size() << ", but got " << grads.size();
    AT_ERROR(format_error(ss.str()));
  }
  for (size_t i = 0; i < grads.size(); i++) {
    const auto& edge = edges[i];
    if (!edge.is_valid()) continue;

    const auto& metadata = edge.function->input_metadata(edge.input_nr);
    const auto& output = grads[i];
    if (!output.defined()) {
      // FIXME: TestJit.test_ge_optimized fails this assertion.
      // std::stringstream ss;
      // ss << "undefined gradient at index " << i;
      // AT_ERROR(format_error(ss.str()));
      continue;
    }
    if (!grads[i].sizes().equals(metadata.shape())) {
      if (!at::is_expandable_to(metadata.shape(), grads[i].sizes())) {
        std::stringstream ss;
        ss << "invalid gradient at index " << i << " - got ";
        ss << grads[i].sizes() << " but expected shape compatible with ";
        ss << metadata.shape();
        AT_ERROR(format_error(ss.str()));
      }
      grads[i] = at::sum_to(std::move(grads[i]), metadata.shape());
    }
    TORCH_CHECK(isFloatingType(grads[i].scalar_type()));
    if (c10::typeMetaToScalarType(metadata.options().dtype()) != grads[i].scalar_type()) {
      grads[i] = grads[i].to(c10::typeMetaToScalarType(metadata.options().dtype()));
    }
    if (!is_compatible_type(metadata.options(), grads[i].options())) {
       std::stringstream ss;
       ss << "invalid gradient at index " << i << " - expected type ";
       ss << metadata.options() << " but got " << grads[i].options();
       AT_ERROR(format_error(ss.str()));
    }
    auto output_device = output.device();
    if (output_device != metadata.device()) {
      std::stringstream ss;
      ss << "invalid gradient at index " << i << " - expected device ";
      ss << metadata.device() << " but got " << output_device;
      AT_ERROR(format_error(ss.str()));
    }
  }
}

static variable_list call_function(
    std::shared_ptr<GraphTask>& graph_task,
    Node* func,
    InputBuffer& inputBuffer) {
  bool prev_checkpoint_valid_state = checkpoint_valid;
  checkpoint_valid =
      graph_task->can_checkpoint() && prev_checkpoint_valid_state;
  auto& fn = *func;
  auto inputs =
      call_pre_hooks(fn, InputBuffer::variables(std::move(inputBuffer)));

  if (!graph_task->keep_graph_) {
    fn.will_release_variables();
  }

  const auto has_post_hooks = !fn.post_hooks().empty();
  variable_list outputs;

  {
    at::ThreadLocalStateGuard guard(graph_task->thread_locals_);
    if (has_post_hooks) {
      // In functions/accumulate_grad.cpp, there is some logic to check the
      // conditions under which the incoming gradient can be stolen directly
      // (which elides a deep copy) instead of cloned. One of these conditions
      // is that the incoming gradient's refcount must be 1 (nothing else is
      // referencing the same data).  Stashing inputs_copy here bumps the
      // refcount, so if post hooks are employed, it's actually still ok for
      // accumulate_grad.cpp to steal the gradient if the refcount is 2.
      //
      // "new_grad.use_count() <= 1 + !post_hooks().empty()" in
      // accumulate_grad.cpp accounts for this, but also creates a silent
      // dependency between engine.cpp (ie, this particular engine
      // implementation) and accumulate_grad.cpp.
      //
      // If you change the logic here, make sure it's compatible with
      // accumulate_grad.cpp.
      auto inputs_copy = inputs;
      outputs = fn(std::move(inputs_copy));
    } else {
      outputs = fn(std::move(inputs));
    }
  }

  validate_outputs(fn.next_edges(), outputs, [&](const std::string& msg) {
    std::ostringstream ss;
    ss << "Function "  << fn.name() << " returned an " << msg;
    return ss.str();
  });
  checkpoint_valid = prev_checkpoint_valid_state;

  if(has_post_hooks){
    // NOLINTNEXTLINE(bugprone-use-after-move)
    return call_post_hooks(fn, std::move(outputs), inputs);
  }
  return outputs;
}

void Engine::evaluate_function(
    std::shared_ptr<GraphTask>& graph_task,
    Node* func,
    InputBuffer& inputs) {
  // If exec_info_ is not empty, we have to instrument the execution
  auto& exec_info_ = graph_task->exec_info_;
  if (!exec_info_.empty()) {
    auto& fn_info = exec_info_.at(func);
    if (auto* capture_vec = fn_info.captures_.get()) {
      // Lock mutex for writing to graph_task->captured_vars_.
      std::lock_guard<std::mutex> lock(graph_task->mutex_);
      for (auto capture : *capture_vec) {
        graph_task->captured_vars_[capture.output_idx_] =
            inputs[capture.input_idx_];
      }
    }
    if (!fn_info.needed_) {
      // Skip execution if we don't need to execute the function.
      return;
    }
  }

  // Switches to a function's CUDA stream (if applicable) before calling it
  const auto opt_parent_stream = (*func).stream(c10::DeviceType::CUDA);
  c10::OptionalStreamGuard parent_stream_guard{opt_parent_stream};

  auto outputs = call_function(graph_task, func, inputs);

  auto& fn = *func;
  if (!graph_task->keep_graph_) {
    fn.release_variables();
  }

  int num_outputs = outputs.size();
  if (num_outputs == 0) { // Note: doesn't acquire the mutex
    // Records leaf stream (if applicable)
    // See note "Streaming backwards"
    if (opt_parent_stream) {
      std::lock_guard<std::mutex> lock(graph_task->mutex_);
      graph_task->leaf_streams.emplace(*opt_parent_stream);
    }
    return;
  }

  if (AnomalyMode::is_enabled()) {
    AutoGradMode grad_mode(false);
    for (int i = 0; i < num_outputs; ++i) {
      auto& output = outputs[i];
      at::OptionalDeviceGuard guard(device_of(output));
      if (output.defined() && isnan(output).any().item<uint8_t>()) {
        std::stringstream ss;
        ss << "Function '" << fn.name() << "' returned nan values in its " << i << "th output.";
        throw std::runtime_error(ss.str());
      }
    }
  }

  // Lock mutex for the accesses to GraphTask dependencies_, not_ready_ and cpu_ready_queue_ below
  std::lock_guard<std::mutex> lock(graph_task->mutex_);
  for (int i = 0; i < num_outputs; ++i) {
    auto& output = outputs[i];
    const auto& next = fn.next_edge(i);

    if (!next.is_valid()) continue;

    // Check if the next function is ready to be computed
    bool is_ready = false;
    auto& dependencies = graph_task->dependencies_;
    auto it = dependencies.find(next.function.get());

    if (it == dependencies.end()) {
      auto name = next.function->name();
      throw std::runtime_error(std::string("dependency not found for ") + name);
    } else if (--it->second == 0) {
      dependencies.erase(it);
      is_ready = true;
    }

    auto& not_ready = graph_task->not_ready_;
    auto not_ready_it = not_ready.find(next.function.get());
    if (not_ready_it == not_ready.end()) {
      // Skip functions that aren't supposed to be executed
      if (!exec_info_.empty()) {
        auto it = exec_info_.find(next.function.get());
        if (it == exec_info_.end() || !it->second.should_execute()) {
          continue;
        }
      }
      // No buffers have been allocated for the function
      InputBuffer input_buffer(next.function->num_inputs());

      // Accumulates into buffer
      const auto opt_next_stream = next.function->stream(c10::DeviceType::CUDA);
      input_buffer.add(next.input_nr,
                       std::move(output),
                       opt_parent_stream,
                       opt_next_stream);

      if (is_ready) {
        auto queue = ready_queue(graph_task, input_buffer.device());
        queue->push(
            NodeTask(graph_task, next.function, std::move(input_buffer)));
      } else {
        not_ready.emplace(next.function.get(), std::move(input_buffer));
      }
    } else {
      // The function already has a buffer
      auto &input_buffer = not_ready_it->second;

      // Accumulates into buffer
      const auto opt_next_stream = next.function->stream(c10::DeviceType::CUDA);
      input_buffer.add(next.input_nr,
                       std::move(output),
                       opt_parent_stream,
                       opt_next_stream);
      if (is_ready) {
        auto queue = ready_queue(graph_task, input_buffer.device());
        queue->push(
            NodeTask(graph_task, next.function, std::move(input_buffer)));
        not_ready.erase(not_ready_it);
      }
    }
  }
}

/* Computes the number of dependencies for each function which requires grad */
auto Engine::compute_dependencies(Node* root, GraphTask& task) -> void {
  // Just to make sure that they will never be added to the queue again
  std::unordered_set<Node*> seen;
  std::vector<Node*> queue { root };

  // Queue contains all nodes that will start propagating gradients.
  // We no longer have to expand functions that don't require grad.
  auto& dependencies = task.dependencies_;
  while (!queue.empty()) {
    auto fn = queue.back(); queue.pop_back();
    for (const auto& edge : fn->next_edges()) {
      if (auto next_ptr = edge.function.get()) {
        dependencies[next_ptr] += 1;
        const bool was_inserted = seen.insert(next_ptr).second;
        if (was_inserted) queue.push_back(next_ptr);
      }
    }
  }
}

auto Engine::execute(const edge_list& roots,
                     const variable_list& inputs,
                     bool keep_graph,
                     bool create_graph,
                     const edge_list& outputs) -> variable_list {
  // NOLINTNEXTLINE(cppcoreguidelines-pro-type-const-cast)
  validate_outputs(roots, const_cast<variable_list&>(inputs), [](const std::string& msg) {
    return msg;
  });

<<<<<<< HEAD
=======
  // A frech first time Engine::execute call should start on the CPU device, initialize
  // a new thread local ready queue on CPU or reuse the existing one (if there is one
  // allocated already, i.e. consecutive backward calls, re-entrant backward calls),
  // then memorize the local_ready_queue in GraphTask
  init_local_ready_queue();
  bool not_reentrant_backward_call = worker_device == NO_DEVICE;

>>>>>>> c006d282
  auto graph_task = std::make_shared<GraphTask>(
      /* keep_graph */ keep_graph,
      /* create_graph */ create_graph,
      /* depth */ not_reentrant_backward_call ? 0 : total_depth + 1,
      /* cpu_ready_queue */ local_ready_queue);

  // Now compute the dependencies for all executable functions and queue the root
  auto graph_root = std::make_shared<GraphRoot>(roots, inputs);
  compute_dependencies(graph_root.get(), *graph_task);

  if (!outputs.empty()) {
    graph_task->init_to_execute(*graph_root, outputs);
  }

  return execute_with_graph_task(graph_task, graph_root)->wait();
}

void Engine::initialize_device_threads_pool() {
  track_bad_autograd_forks();
  TORCH_CHECK(!in_bad_autograd_fork,
              "Unable to handle autograd's threading in combination with fork-based multiprocessing. "
              "See https://github.com/pytorch/pytorch/wiki/Autograd-and-Fork");
  std::call_once(start_device_threads_flag_, &Engine::start_device_threads, this);
}

void Engine::enqueue_blocked_task_on_cpu(NodeTask task) {
  initialize_device_threads_pool();
  std::shared_ptr<GraphTask> graph_task = task.base_.lock();
  // The graph_task must be alive at this point, because internal autograd machinary
  // who calls this API (Distributed Autograd Engine) increases outstanding_tasks_
  // outside this API to keep the GraphTask alive
  TORCH_INTERNAL_ASSERT(graph_task, "GraphTask is no longer valid!");
  ready_queue(graph_task, at::kCPU)->push(
      std::move(task), /* incrementOutstandingTasks */ false);
}

void Engine::execute_graph_task_with_continuation(const std::shared_ptr<GraphTask>& graph_task) {
  std::shared_ptr<ReadyQueue> graph_task_rq = graph_task->cpu_ready_queue_;
  while(!graph_task_rq->empty()) {
    NodeTask task = graph_task_rq->pop();
    std::shared_ptr<GraphTask> local_graph_task;
    if (!(local_graph_task = task.base_.lock())) {
      continue;
    }
    {
      if (task.fn_ && !local_graph_task->has_error_.load()) {
        AutoGradMode grad_mode(local_graph_task->grad_mode_);
        try {
          evaluate_function(local_graph_task, task.fn_.get(), task.inputs_);
        } catch (std::exception& e) {
          thread_on_exception(local_graph_task, task.fn_, e);
          // early return in error so that we immediately stop the execution
          // of this GraphTask and return the future with proper ErrorMessage
          return;
        }
      }
    }
    // Decrement the outstanding task.
    --local_graph_task->outstanding_tasks_;
  }
  // Check if we've completed execution.
  if (graph_task_completed(graph_task)) {
    // We don't need to explicitly notify the owner thread, since
    // 'mark_graph_task_completed' would mark the Future as completed and this
    // would notify the owner thread that the task has been completed.
    mark_graph_task_completed(graph_task);
  } else {
    // schedule a continuation
    at::launch([this, graph_task]() {
        execute_graph_task_with_continuation(graph_task);
    });
  }

}

std::shared_ptr<FutureVariableList> Engine::execute_with_graph_task(
    const std::shared_ptr<GraphTask>& graph_task,
    std::shared_ptr<Node> graph_root,
    bool async_mode) {
  initialize_device_threads_pool();
  // Lock mutex for GraphTask.
  std::unique_lock<std::mutex> lock(graph_task->mutex_);

  ready_queue(graph_task, at::kCPU)->push(
      NodeTask(graph_task, std::move(graph_root), InputBuffer(0)));

  // worker_device == NO_DEVICE it's a CPU thread and it's trying to drive the
  // autograd engine with corresponding GraphTask, and its NOT a re-entrant call
  if (worker_device == NO_DEVICE) {
    // We set the worker_device to CPU_DEVICE only if worker_device was previously
    // NO_DEVICE. Setting it to CPU afterwards allow us to detect whether this is
    // a re-entrant call or not.
    set_device(CPU_DEVICE);

    // set the graph_task owner to the current device
    graph_task->owner_ = worker_device;

    // The owning thread start to drive the engine execution with the GraphTask
    // that has already been pushed to the current CPU thread's ready_queue
    lock.unlock();
    if (async_mode) {
      at::launch([this, graph_task]() {
          execute_graph_task_with_continuation(graph_task);
      });
    } else {
      thread_main(nullptr, false);
      TORCH_INTERNAL_ASSERT(graph_task->future_result_->completed());
    }
    // reset the worker_device after the completion of the graph_task, this is so
    // that the initial state of the engine remains the same across every backward()
    // or grad() call, we don't need to reset local_ready_queue as we could possibly
    // reuse it for new backward calls.
    worker_device = NO_DEVICE;
  } else {
    TORCH_CHECK(!async_mode, "The async_mode of autograd engine is only supposed"
                " to be used by non-reentrant backward calls");
    // If worker_device is any devices (i.e. CPU, CUDA): this is a re-entrant
    //    backward call from that device.
    graph_task->owner_ = worker_device;
    if (current_depth >= max_recursion_depth_) {
      // See Note [Reentrant backwards]
      // If reached the max depth, switch to a different thread
      add_thread_pool_task(graph_task);
    } else {
      // Total depth needs to be updated only in this codepath, since it is
      // not used in the block above (when we call add_thread_pool_task).
      // In the codepath above, GraphTask.reentrant_depth_ is used to
      // bootstrap total_depth in the other thread.
      ++total_depth;

      // Get back to work while we wait for our new graph_task to
      // complete!
      ++current_depth;
      lock.unlock();
      thread_main(graph_task, /* reentrant_thread */ true);
      --current_depth;
      --total_depth;

      // The graph task should have completed and the associated future should
      // be marked completed as well since 'thread_main' above is a call
      // blocking an autograd engine thread.
      TORCH_INTERNAL_ASSERT(graph_task->future_result_->completed());
    }
  }
  // graph_task_exec_post_processing is done when the Future is marked as
  // completed in mark_graph_task_completed.
  return graph_task->future_result_;
}

void Engine::mark_graph_task_completed(const std::shared_ptr<GraphTask>& graph_task) {
  std::unique_lock<std::mutex> lock(graph_task->mutex_);
  if (graph_task->future_result_->completed()) {
    // Future is already marked as completed.
    return;
  }

  try {
    // Run post processing, before marking the future as complete.
    graph_task_exec_post_processing(graph_task);
    graph_task->future_result_->markCompleted(
        std::move(graph_task->captured_vars_));
  } catch (std::exception& e) {
    graph_task->future_result_->setErrorIfNeeded(e.what());
  }
}

void Engine::graph_task_exec_post_processing(
    const std::shared_ptr<GraphTask>& graph_task) {
  if (!graph_task->not_ready_.empty()) {
    throw std::runtime_error("could not compute gradients for some functions");
  }

  // set the thread_local current_graph_task_ as more callbacks can be installed
  // by existing final callbacks.
  GraphTaskGuard guard(graph_task);
  // Lock mutex during each iteration for accessing final_callbacks.size()
  // Unlocking is necessary, because the callback can register
  // more callbacks (or they can be registered from other threads
  // while it's waiting.
  std::unique_lock<std::mutex> cb_lock(graph_task->final_callbacks_lock_);
  const auto& final_callbacks = graph_task->final_callbacks_;
  // WARNING: Don't use a range-for loop here because more callbacks may be
  // added in between callback calls, so iterators may become invalidated.
  // NOLINTNEXTLINE(modernize-loop-convert)
  for (size_t i = 0; i < final_callbacks.size(); ++i) {
    cb_lock.unlock();
    final_callbacks[i]();
    cb_lock.lock();
  }

  // Syncs leaf streams with default streams (if necessary)
  // See note "Streaming backwards"
  for (const auto& leaf_stream : graph_task->leaf_streams) {
    const auto guard = c10::impl::VirtualGuardImpl{c10::DeviceType::CUDA};
    const auto default_stream = guard.getDefaultStream(leaf_stream.device());
    if (leaf_stream != default_stream) {
      auto event = c10::Event{c10::DeviceType::CUDA};
      event.record(leaf_stream);
      default_stream.wait(event);
    }
  }
}

// note that when python is present, this base engine will be overriden
// with a PythonEngine. Because this typically happens before get_default_engine
// is called, this base engine will never be created.
Engine& Engine::get_base_engine() {
  static Engine engine;
  return engine;
}

std::atomic<EngineStub> engine_stub(Engine::get_base_engine);

void set_default_engine_stub(EngineStub stub) {
  engine_stub.store(stub);
}


Engine& Engine::get_default_engine() {
  return engine_stub.load()();
}

void Engine::queue_callback(std::function<void()> callback) {
  TORCH_CHECK(
      current_graph_task,
      "Final callbacks can only be installed during backward pass.");

  std::lock_guard<std::mutex> lock(current_graph_task->final_callbacks_lock_);
  current_graph_task->final_callbacks_.emplace_back(std::move(callback));
}

bool Engine::is_checkpoint_valid() {
  return checkpoint_valid;
}

void Engine::init_local_ready_queue(std::shared_ptr<ReadyQueue> ready_queue) {
  if (ready_queue) {
    // if ready_queue provided in the caller, use the caller's ready_queue to initialize local_ready_queue
    TORCH_INTERNAL_ASSERT(!local_ready_queue);
    local_ready_queue = std::move(ready_queue);
  } else if (!local_ready_queue){
    // otherwise if local_ready_queue not allocated, allocate a new ready_queue
    local_ready_queue = std::make_shared<ReadyQueue>();
  }
}

size_t Engine::ready_queue_size(const std::shared_ptr<GraphTask>& graph_task, at::Device device) {
  if (device_ready_queues_.empty()) {
    // The vector device_ready_queues_ is initialized in start_device_threads, but this method
    // can be called before start_device_threads. Adding this check to avoid index
    // out of bound error.
    return 0;
  }
  return ready_queue(graph_task, device)->size();
}

// CPU ready queue is per GraphTask, but CUDA device ready queues are shared across all graph tasks
auto Engine::ready_queue(const std::shared_ptr<GraphTask>& graph_task, at::Device device) -> std::shared_ptr<ReadyQueue>{
  if (device.type() == at::kCPU) {
    // return the cpu ready queue memorized in GraphTask
    TORCH_INTERNAL_ASSERT(graph_task);
    return graph_task->cpu_ready_queue_;
  } else {
    // See Note [Allocating GPUs to autograd threads]
    return device_ready_queues_.at(device.index());
  }
}

auto Engine::ready_queue_by_index(const std::shared_ptr<GraphTask>& graph_task, int device_index) -> std::shared_ptr<ReadyQueue> {
  if (device_index == CPU_DEVICE) {
    // return the cpu ready queue memorized in GraphTask
    TORCH_INTERNAL_ASSERT(graph_task);
    return graph_task->cpu_ready_queue_;
  } else {
    // See Note [Allocating GPUs to autograd threads]
    // NB: This function would become obsolete if we truly allocated a CPU thread
    // per device, rather than colocate.
    return device_ready_queues_.at(device_index);
  }
}

auto Engine::start_device_threads() -> void {
  // See Note [Allocating GPUs to autograd threads]
  c10::DeviceIndex num_devices = 0;
  for (const auto& impl_atomic : c10::impl::device_guard_impl_registry) {
    auto* impl = impl_atomic.load();
    if (impl) {
      num_devices = std::max(num_devices, impl->deviceCount());
    }
  }

  // allocate one thread for every GPU device (but colocate GPUs of different
  // types), and pre-allocate the device_ready_queues_ to ensure safe reading on it.
  device_ready_queues_ = std::vector<std::shared_ptr<ReadyQueue>>(num_devices);
  for (auto& queue : device_ready_queues_)    {
    queue.reset(new ReadyQueue());
  }

  thread_pool_shared_ = std::make_shared<ThreadPoolShared>();

  non_reentrant_device_thread_count_.store(num_devices);
  for (int i = 0; i < num_devices; ++i) {
    std::thread t(&Engine::thread_init, this, i, device_ready_queues_[i]);
    t.detach();
  }
}

void Engine::add_thread_pool_task(const std::weak_ptr<GraphTask>& graph_task) {
  std::unique_lock<std::mutex> lck(thread_pool_shared_->mutex_);
  // There may already be some items on the graphtasks_queue_ added by other
  // threads but not enough workers to get to the the new task that will be
  // added
  bool create_thread = (thread_pool_shared_->num_workers_ <= thread_pool_shared_->graphtasks_queue_.size());
  thread_pool_shared_->graphtasks_queue_.push(graph_task);
  // Don't need to be holding the lock while actually creating the thread
  lck.unlock();
  if (create_thread) {
    std::thread t(&Engine::reentrant_thread_init, this);
    t.detach();
  }
  // This works even if new thread is created because wait() will test the
  // predicate before waiting
  thread_pool_shared_->work_.notify_one();
}

void GraphTask::init_to_execute(Node& graph_root, const edge_list& outputs) {
  exec_info_[&graph_root].needed_ = true;

  int output_idx = 0;
  for (auto & output_edge : outputs) {
    Node *output = output_edge.function.get();
    auto & info = exec_info_[output];
    if (!info.captures_)
      info.captures_ = make_unique<std::vector<ExecInfo::Capture>>();
    info.captures_->emplace_back(output_edge.input_nr, output_idx++);
  }
  captured_vars_.resize(output_idx);

  // NB: this is an uglier version (recursion replaced with iteration) of the following code:
  // is_needed = {}
  // def compute_is_needed(fn):
  //   if fn not in is_needed:
  //     is_needed[fn] = any(compute_is_needed(next_edge)
  //                         for next_edge in fn.next_edges)
  //   return is_needed[fn]
  struct Frame {
    Frame (Node *fn) : fn_(fn), next_next_fn_(0) {}
    Node *fn_;
    size_t next_next_fn_;

    Node* get_next_fn() {
      const auto & next = fn_->next_edges();
      auto num_next = next.size();
      while (next_next_fn_ < num_next) {
        auto fn = next[next_next_fn_++].function.get();
        if (fn) return fn;
      }
      return nullptr;
    }
  };
  std::vector<Frame> stack;
  std::unordered_set<Node*> seen;
  for (const auto & input : graph_root.next_edges()) {
    if (seen.count(input.function.get()) > 0) continue;
    stack.emplace_back(input.function.get());
    while (!stack.empty()) {
      auto &frame = stack.back();
      if (Node *next_fn = frame.get_next_fn()) {
        if (/* bool unseen = */ seen.emplace(next_fn).second) {
          stack.emplace_back(next_fn);
          continue; // recurse
        }
      } else {
        // NB: if we were using real recursion we could have saved some lookups
        // using a return value from recursive call. It would make this manually unrolled
        // version a lot more complicated, so I skipped that.
        const auto & next_edges = frame.fn_->next_edges();
        const bool needed = std::any_of(
            next_edges.begin(), next_edges.end(), [&](const Edge& edge) {
              auto it = exec_info_.find(edge.function.get());
              return it != exec_info_.end() && it->second.should_execute();
            });
        exec_info_[frame.fn_].needed_ = needed;
        stack.pop_back();
      }
    }
  }
}

}} // namespace torch::autograd<|MERGE_RESOLUTION|>--- conflicted
+++ resolved
@@ -79,27 +79,6 @@
 // The current GraphTask being executed by this thread. This helps
 // queue_callback() to find the target GraphTask to append final callbacks.
 static thread_local std::shared_ptr<GraphTask> current_graph_task = nullptr;
-<<<<<<< HEAD
-
-// Returns true when t2 should be (weakly) BEFORE t1 in the queue.
-// Shutdown tasks are first and then empty NodeTask are next.
-struct CompareNodeTaskTime {
-  bool operator()(NodeTask const & t1, NodeTask const & t2) {
-    if (t2.isShutdownTask_) {
-      return true;
-    } else if (!t1.fn_ || t1.isShutdownTask_) {
-      return false;
-    } else if (!t2.fn_) {
-      return true;
-    } else if (t1.getReentrantDepth() == t2.getReentrantDepth()) {
-      return t1.fn_->sequence_nr() < t2.fn_->sequence_nr();
-    } else {
-      return t1.getReentrantDepth() < t2.getReentrantDepth();
-    }
-  }
-};
-=======
->>>>>>> c006d282
 
 // Every autograd worker thread is associated with a ready queue, which specifies
 // the stream of work of this thread to do. This shared_ptr is a thread_local
@@ -796,8 +775,6 @@
     return msg;
   });
 
-<<<<<<< HEAD
-=======
   // A frech first time Engine::execute call should start on the CPU device, initialize
   // a new thread local ready queue on CPU or reuse the existing one (if there is one
   // allocated already, i.e. consecutive backward calls, re-entrant backward calls),
@@ -805,7 +782,6 @@
   init_local_ready_queue();
   bool not_reentrant_backward_call = worker_device == NO_DEVICE;
 
->>>>>>> c006d282
   auto graph_task = std::make_shared<GraphTask>(
       /* keep_graph */ keep_graph,
       /* create_graph */ create_graph,
