--- conflicted
+++ resolved
@@ -115,8 +115,6 @@
 Tensor to_mkldnn_backward(const Tensor& grad, const Tensor& input_) {
   AT_ASSERT(input_.layout() == c10::kStrided);
   return grad.to_dense(input_.scalar_type());
-<<<<<<< HEAD
-=======
 }
 
 Tensor view_dtype(const Tensor& self, ScalarType dtype) {
@@ -133,7 +131,6 @@
   impl->set_storage_offset(self.storage_offset());
   impl->set_sizes_and_strides(self.sizes(), self.strides());
   return new_tensor;
->>>>>>> dea529a7
 }
 
 }} // namespace at::native